--- conflicted
+++ resolved
@@ -63,34 +63,48 @@
  */
 class PHPUnit_Util_Metrics_Project extends PHPUnit_Util_Metrics
 {
+    protected static $CPD_IGNORE_LIST = array(
+      T_INLINE_HTML,
+      T_COMMENT,
+      T_DOC_COMMENT,
+      T_OPEN_TAG,
+      T_OPEN_TAG_WITH_ECHO,
+      T_CLOSE_TAG,
+      T_WHITESPACE
+    );
+
     protected $classes   = array();
     protected $files     = array();
     protected $functions = array();
 
+    protected $cls     = 0;
+    protected $clsa    = 0;
+    protected $clsc    = 0;
+    protected $interfs = 0;
+    protected $roots   = 0;
+    protected $leafs   = 0;
+    protected $maxDit  = 0;
+
+    protected $cpdDuplicates = array();
+    protected $cpdHashes     = array();
+    protected $dependencies  = array();
+
     /**
      * Constructor.
      *
      * @param  array   $files
      * @param  array   $codeCoverage
-<<<<<<< HEAD
-=======
      * @param  boolean $cpd
      * @param  integer $cpdMinLines
      * @param  integer $cpdMinMatches
->>>>>>> 3b3c14ea
-     */
-    public function __construct(Array $files, &$codeCoverage = array())
+     */
+    public function __construct(Array $files, &$codeCoverage = array(), $cpd = FALSE, $cpdMinLines = 5, $cpdMinMatches = 70)
     {
         foreach ($files as $file) {
             if (file_exists($file)) {
                 $this->files[$file] = PHPUnit_Util_Metrics_File::factory(
                   $file, $codeCoverage
                 );
-<<<<<<< HEAD
-
-                foreach ($this->files[$file]->getFunctions() as $function) {
-                    $this->functions[$function->getFunction()->getName()] = $function;
-=======
 
                 foreach ($this->files[$file]->getFunctions() as $function) {
                     $this->functions[$function->getFunction()->getName()] = $function;
@@ -113,14 +127,38 @@
 
                         $this->cls++;
                     }
->>>>>>> 3b3c14ea
                 }
-
-                foreach ($this->files[$file]->getClasses() as $class) {
-                    $className = $class->getClass()->getName();
-                    $this->classes[$className] = $class;
-                }
-            }
+            }
+        }
+
+        $numClasses = count($this->classes);
+
+        foreach ($this->classes as $a => $b) {
+            foreach ($this->classes as $c => $d) {
+                $this->dependencies[$a][$c] = 0;
+            }
+        }
+
+        foreach ($this->classes as $className => $class) {
+            foreach ($class->getDependencies() as $dependency) {
+                $this->dependencies[$className][$dependency] = 1;
+            }
+
+            $class->setProject($this);
+
+            if ($class->getNOC() == 0) {
+                $this->leafs++;
+            }
+
+            else if ($class->getClass()->getParentClass() === FALSE) {
+                $this->roots++;
+            }
+
+            $this->maxDit = max($this->maxDit, $class->getDit());
+        }
+
+        if ($cpd) {
+            $this->copyPasteDetection($cpdMinLines, $cpdMinMatches);
         }
     }
 
@@ -146,8 +184,6 @@
     }
 
     /**
-<<<<<<< HEAD
-=======
      * Returns the dependencies between the classes of this project.
      *
      * @return array
@@ -208,7 +244,6 @@
     }
 
     /**
->>>>>>> 3b3c14ea
      * Returns the files of this project.
      *
      * @return array
@@ -249,8 +284,6 @@
     {
         return $this->functions[$functionName];
     }
-<<<<<<< HEAD
-=======
 
     /**
      * Returns the Number of Classes (CLS) for the project.
@@ -440,6 +473,5 @@
             }
         }
     }
->>>>>>> 3b3c14ea
 }
 ?>