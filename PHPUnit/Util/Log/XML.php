--- conflicted
+++ resolved
@@ -178,7 +178,7 @@
         $error->setAttribute('type', get_class($e));
 
         if ($test instanceof PHPUnit_Framework_SelfDescribing) {
-            $buffer = (string)$test . "\n";
+            $buffer = $test->toString() . "\n";
         } else {
             $buffer = '';
         }
@@ -211,11 +211,7 @@
             $failure->setAttribute('type', get_class($e));
 
             if ($test instanceof PHPUnit_Framework_SelfDescribing) {
-<<<<<<< HEAD
-                $buffer = (string)$test . "\n";
-=======
                 $buffer = $test->toString() . "\n";
->>>>>>> 3b3c14ea
             } else {
                 $buffer = '';
             }
@@ -392,7 +388,6 @@
         if (!$test instanceof PHPUnit_Framework_Warning) {
             $testCase = $this->document->createElement('testcase');
             $testCase->setAttribute('name', $test->getName());
-<<<<<<< HEAD
 
             if ($test instanceof PHPUnit_Framework_TestCase) {
                 $class      = new ReflectionClass($test);
@@ -401,16 +396,6 @@
                 if ($class->hasMethod($methodName)) {
                     $method = $class->getMethod($test->getName());
 
-=======
-
-            if ($test instanceof PHPUnit_Framework_TestCase) {
-                $class      = new ReflectionClass($test);
-                $methodName = $test->getName();
-
-                if ($class->hasMethod($methodName)) {
-                    $method = $class->getMethod($test->getName());
-
->>>>>>> 3b3c14ea
                     $testCase->setAttribute('class', $class->getName());
                     $testCase->setAttribute('file', $class->getFileName());
                     $testCase->setAttribute('line', $method->getStartLine());
