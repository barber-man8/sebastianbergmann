<?php
/**
 * PHPUnit
 *
 * Copyright (c) 2001-2013, Sebastian Bergmann <sebastian@phpunit.de>.
 * All rights reserved.
 *
 * Redistribution and use in source and binary forms, with or without
 * modification, are permitted provided that the following conditions
 * are met:
 *
 *   * Redistributions of source code must retain the above copyright
 *     notice, this list of conditions and the following disclaimer.
 *
 *   * Redistributions in binary form must reproduce the above copyright
 *     notice, this list of conditions and the following disclaimer in
 *     the documentation and/or other materials provided with the
 *     distribution.
 *
 *   * Neither the name of Sebastian Bergmann nor the names of his
 *     contributors may be used to endorse or promote products derived
 *     from this software without specific prior written permission.
 *
 * THIS SOFTWARE IS PROVIDED BY THE COPYRIGHT HOLDERS AND CONTRIBUTORS
 * "AS IS" AND ANY EXPRESS OR IMPLIED WARRANTIES, INCLUDING, BUT NOT
 * LIMITED TO, THE IMPLIED WARRANTIES OF MERCHANTABILITY AND FITNESS
 * FOR A PARTICULAR PURPOSE ARE DISCLAIMED. IN NO EVENT SHALL THE
 * COPYRIGHT OWNER OR CONTRIBUTORS BE LIABLE FOR ANY DIRECT, INDIRECT,
 * INCIDENTAL, SPECIAL, EXEMPLARY, OR CONSEQUENTIAL DAMAGES (INCLUDING,
 * BUT NOT LIMITED TO, PROCUREMENT OF SUBSTITUTE GOODS OR SERVICES;
 * LOSS OF USE, DATA, OR PROFITS; OR BUSINESS INTERRUPTION) HOWEVER
 * CAUSED AND ON ANY THEORY OF LIABILITY, WHETHER IN CONTRACT, STRICT
 * LIABILITY, OR TORT (INCLUDING NEGLIGENCE OR OTHERWISE) ARISING IN
 * ANY WAY OUT OF THE USE OF THIS SOFTWARE, EVEN IF ADVISED OF THE
 * POSSIBILITY OF SUCH DAMAGE.
 *
 * @package    PHPUnit
 * @subpackage Util
 * @author     Sebastian Bergmann <sebastian@phpunit.de>
 * @copyright  2001-2013 Sebastian Bergmann <sebastian@phpunit.de>
 * @license    http://www.opensource.org/licenses/BSD-3-Clause  The BSD 3-Clause License
 * @link       http://www.phpunit.de/
 * @since      File available since Release 3.4.0
 */

/**
 * Utility methods for PHP sub-processes.
 *
 * @package    PHPUnit
 * @subpackage Util
 * @author     Sebastian Bergmann <sebastian@phpunit.de>
 * @copyright  2001-2013 Sebastian Bergmann <sebastian@phpunit.de>
 * @license    http://www.opensource.org/licenses/BSD-3-Clause  The BSD 3-Clause License
 * @link       http://www.phpunit.de/
 * @since      Class available since Release 3.4.0
 */
abstract class PHPUnit_Util_PHP
{
    /**
<<<<<<< HEAD
=======
     * @var string $phpBinary
     */
    protected $phpBinary;

    /**
     * Returns the path to a PHP interpreter.
     *
     * PHPUnit_Util_PHP::$phpBinary contains the path to the PHP
     * interpreter.
     *
     * When not set, the following assumptions will be made:
     *
     *   1. When PHPUnit is run using the CLI SAPI and the $_SERVER['_']
     *      variable does not contain the string "PHPUnit", $_SERVER['_']
     *      is assumed to contain the path to the current PHP interpreter
     *      and that will be used.
     *
     *   2. When PHPUnit is run using the CLI SAPI and the $_SERVER['_']
     *      variable contains the string "PHPUnit", the file that $_SERVER['_']
     *      points to is assumed to be the PHPUnit TextUI CLI wrapper script
     *      "phpunit" and the binary set up using #! on that file's first
     *      line of code is assumed to contain the path to the current PHP
     *      interpreter and that will be used.
     *
     *   3. When the PHP CLI/CGI binary configured with the PEAR Installer
     *      (php_bin configuration value) is readable, it will be used.
     *
     *   4. The current PHP interpreter is assumed to be in the $PATH and
     *      to be invokable through "php".
     *
     * @return string
     */
    protected function getPhpBinary()
    {
        if ($this->phpBinary === NULL) {
            if (($e = getenv("PHP_BINARY")) !== false) {
                $this->phpBinary = $e;
            }
            else if (defined("PHP_BINARY")) {
                $this->phpBinary = PHP_BINARY;
            } else if (PHP_SAPI == 'cli' && isset($_SERVER['_'])) {
                if (strpos($_SERVER['_'], 'phpunit') !== FALSE) {
                    $file = file($_SERVER['_']);

                    if (strpos($file[0], ' ') !== FALSE) {
                        $tmp = explode(' ', $file[0]);
                        $this->phpBinary = trim($tmp[1]);
                    } else {
                        $this->phpBinary = ltrim(trim($file[0]), '#!');
                    }
                } else if (strpos(basename($_SERVER['_']), 'php') !== FALSE) {
                    $this->phpBinary = $_SERVER['_'];
                }
            }

            if ($this->phpBinary === NULL) {
                $possibleBinaryLocations = array(
                    PHP_BINDIR . '/php',
                    PHP_BINDIR . '/php-cli.exe',
                    PHP_BINDIR . '/php.exe',
                    '@php_bin@',
                );
                foreach ($possibleBinaryLocations as $binary) {
                    if (is_readable($binary)) {
                        $this->phpBinary = $binary;
                        break;
                    }
                }
            }

            if (!is_readable($this->phpBinary)) {
                $this->phpBinary = 'php';
            } else {
                $this->phpBinary = escapeshellarg($this->phpBinary);
            }
        }

        return $this->phpBinary;
    }

    /**
>>>>>>> 236f65cc
     * @return PHPUnit_Util_PHP
     * @since  Method available since Release 3.5.12
     */
    public static function factory()
    {
        if (DIRECTORY_SEPARATOR == '\\') {
            return new PHPUnit_Util_PHP_Windows;
        }

        return new PHPUnit_Util_PHP_Default;
    }

    /**
     * Runs a single job (PHP code) using a separate PHP process.
     *
     * @param  string                       $job
     * @param  PHPUnit_Framework_TestCase   $test
     * @param  PHPUnit_Framework_TestResult $result
     * @return array|null
     * @throws PHPUnit_Framework_Exception
     */
    public function runJob($job, PHPUnit_Framework_Test $test = NULL, PHPUnit_Framework_TestResult $result = NULL)
    {
        $process = proc_open(
          escapeshellarg(PHP_BINARY),
          array(
            0 => array('pipe', 'r'),
            1 => array('pipe', 'w'),
            2 => array('pipe', 'w')
          ),
          $pipes
        );

        if (!is_resource($process)) {
            throw new PHPUnit_Framework_Exception(
              'Unable to create process for process isolation.'
            );
        }

        if ($result !== NULL) {
            $result->startTest($test);
        }

        $this->process($pipes[0], $job);
        fclose($pipes[0]);

        $stdout = stream_get_contents($pipes[1]);
        fclose($pipes[1]);

        $stderr = stream_get_contents($pipes[2]);
        fclose($pipes[2]);

        proc_close($process);
        $this->cleanup();

        if ($result !== NULL) {
            $this->processChildResult($test, $result, $stdout, $stderr);
        } else {
            return array('stdout' => $stdout, 'stderr' => $stderr);
        }
    }

    /**
     * @param resource $pipe
     * @param string   $job
     * @since Method available since Release 3.5.12
     */
    abstract protected function process($pipe, $job);

    /**
     * @since Method available since Release 3.5.12
     */
    protected function cleanup()
    {
    }

    /**
     * Processes the TestResult object from an isolated process.
     *
     * @param PHPUnit_Framework_TestCase   $test
     * @param PHPUnit_Framework_TestResult $result
     * @param string                       $stdout
     * @param string                       $stderr
     * @since Method available since Release 3.5.0
     */
    protected function processChildResult(PHPUnit_Framework_Test $test, PHPUnit_Framework_TestResult $result, $stdout, $stderr)
    {
        $time = 0;

        if (!empty($stderr)) {
            $result->addError(
              $test,
              new PHPUnit_Framework_Exception(trim($stderr)), $time
            );
        } else {
            set_error_handler(function($errno, $errstr, $errfile, $errline) {
                throw new ErrorException($errstr, $errno, $errno, $errfile, $errline);
            });
            try {
                if (strpos($stdout, "#!/usr/bin/env php\n") === 0) {
                    $stdout = substr($stdout, 19);
                }

                $childResult = unserialize(str_replace("#!/usr/bin/env php\n", '', $stdout));
                restore_error_handler();
            } catch (ErrorException $e) {
                restore_error_handler();
                $childResult = FALSE;

                $result->addError(
                  $test, new PHPUnit_Framework_Exception(trim($stdout), 0, $e), $time
                );
            }

            if ($childResult !== FALSE) {
                if (!empty($childResult['output'])) {
                    print $childResult['output'];
                }

                $test->setResult($childResult['testResult']);
                $test->addToAssertionCount($childResult['numAssertions']);

                $childResult = $childResult['result'];

                if ($result->getCollectCodeCoverageInformation()) {
                    $result->getCodeCoverage()->merge(
                      $childResult->getCodeCoverage()
                    );
                }

                $time           = $childResult->time();
                $notImplemented = $childResult->notImplemented();
                $skipped        = $childResult->skipped();
                $errors         = $childResult->errors();
                $failures       = $childResult->failures();

                if (!empty($notImplemented)) {
                    $result->addError(
                      $test, $this->getException($notImplemented[0]), $time
                    );
                }

                else if (!empty($skipped)) {
                    $result->addError(
                      $test, $this->getException($skipped[0]), $time
                    );
                }

                else if (!empty($errors)) {
                    $result->addError(
                      $test, $this->getException($errors[0]), $time
                    );
                }

                else if (!empty($failures)) {
                    $result->addFailure(
                      $test, $this->getException($failures[0]), $time
                    );
                }
            }
        }

        $result->endTest($test, $time);
    }

    /**
     * Gets the thrown exception from a PHPUnit_Framework_TestFailure.
     *
     * @param PHPUnit_Framework_TestFailure $error
     * @since Method available since Release 3.6.0
     * @see   https://github.com/sebastianbergmann/phpunit/issues/74
     */
    protected function getException(PHPUnit_Framework_TestFailure $error)
    {
        $exception = $error->thrownException();

        if ($exception instanceof __PHP_Incomplete_Class) {
            $exceptionArray = array();
            foreach ((array)$exception as $key => $value) {
                $key = substr($key, strrpos($key, "\0") + 1);
                $exceptionArray[$key] = $value;
            }

            $exception = new PHPUnit_Framework_SyntheticError(
              sprintf(
                '%s: %s',
                $exceptionArray['_PHP_Incomplete_Class_Name'],
                $exceptionArray['message']
              ),
              $exceptionArray['code'],
              $exceptionArray['file'],
              $exceptionArray['line'],
              $exceptionArray['trace']
            );
        }

        return $exception;
    }
}<|MERGE_RESOLUTION|>--- conflicted
+++ resolved
@@ -57,90 +57,6 @@
 abstract class PHPUnit_Util_PHP
 {
     /**
-<<<<<<< HEAD
-=======
-     * @var string $phpBinary
-     */
-    protected $phpBinary;
-
-    /**
-     * Returns the path to a PHP interpreter.
-     *
-     * PHPUnit_Util_PHP::$phpBinary contains the path to the PHP
-     * interpreter.
-     *
-     * When not set, the following assumptions will be made:
-     *
-     *   1. When PHPUnit is run using the CLI SAPI and the $_SERVER['_']
-     *      variable does not contain the string "PHPUnit", $_SERVER['_']
-     *      is assumed to contain the path to the current PHP interpreter
-     *      and that will be used.
-     *
-     *   2. When PHPUnit is run using the CLI SAPI and the $_SERVER['_']
-     *      variable contains the string "PHPUnit", the file that $_SERVER['_']
-     *      points to is assumed to be the PHPUnit TextUI CLI wrapper script
-     *      "phpunit" and the binary set up using #! on that file's first
-     *      line of code is assumed to contain the path to the current PHP
-     *      interpreter and that will be used.
-     *
-     *   3. When the PHP CLI/CGI binary configured with the PEAR Installer
-     *      (php_bin configuration value) is readable, it will be used.
-     *
-     *   4. The current PHP interpreter is assumed to be in the $PATH and
-     *      to be invokable through "php".
-     *
-     * @return string
-     */
-    protected function getPhpBinary()
-    {
-        if ($this->phpBinary === NULL) {
-            if (($e = getenv("PHP_BINARY")) !== false) {
-                $this->phpBinary = $e;
-            }
-            else if (defined("PHP_BINARY")) {
-                $this->phpBinary = PHP_BINARY;
-            } else if (PHP_SAPI == 'cli' && isset($_SERVER['_'])) {
-                if (strpos($_SERVER['_'], 'phpunit') !== FALSE) {
-                    $file = file($_SERVER['_']);
-
-                    if (strpos($file[0], ' ') !== FALSE) {
-                        $tmp = explode(' ', $file[0]);
-                        $this->phpBinary = trim($tmp[1]);
-                    } else {
-                        $this->phpBinary = ltrim(trim($file[0]), '#!');
-                    }
-                } else if (strpos(basename($_SERVER['_']), 'php') !== FALSE) {
-                    $this->phpBinary = $_SERVER['_'];
-                }
-            }
-
-            if ($this->phpBinary === NULL) {
-                $possibleBinaryLocations = array(
-                    PHP_BINDIR . '/php',
-                    PHP_BINDIR . '/php-cli.exe',
-                    PHP_BINDIR . '/php.exe',
-                    '@php_bin@',
-                );
-                foreach ($possibleBinaryLocations as $binary) {
-                    if (is_readable($binary)) {
-                        $this->phpBinary = $binary;
-                        break;
-                    }
-                }
-            }
-
-            if (!is_readable($this->phpBinary)) {
-                $this->phpBinary = 'php';
-            } else {
-                $this->phpBinary = escapeshellarg($this->phpBinary);
-            }
-        }
-
-        return $this->phpBinary;
-    }
-
-    /**
->>>>>>> 236f65cc
      * @return PHPUnit_Util_PHP
      * @since  Method available since Release 3.5.12
      */
@@ -164,8 +80,13 @@
      */
     public function runJob($job, PHPUnit_Framework_Test $test = NULL, PHPUnit_Framework_TestResult $result = NULL)
     {
+        // HHVM support
+        if (($phpBinary = getenv("PHP_BINARY")) === false) {
+            $phpBinary = PHP_BINARY;
+        }
+
         $process = proc_open(
-          escapeshellarg(PHP_BINARY),
+          escapeshellarg($phpBinary),
           array(
             0 => array('pipe', 'r'),
             1 => array('pipe', 'w'),
