--- conflicted
+++ resolved
@@ -107,11 +107,7 @@
             if (!is_readable($this->phpBinary)) {
                 $this->phpBinary = 'php';
             } else {
-<<<<<<< HEAD
-                $this->phpBinary = escapeshellarg($this->phpBinary);
-=======
-                self::$phpBinary = escapeshellcmd(self::$phpBinary);
->>>>>>> 45d1f7ed
+                $this->phpBinary = escapeshellcmd($this->phpBinary);
             }
         }
 
