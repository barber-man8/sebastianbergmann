--- conflicted
+++ resolved
@@ -257,14 +257,11 @@
                 }
                 break;
 
-<<<<<<< HEAD
-=======
                 case '--stop-on-failure': {
                     $arguments['stopOnFailure'] = TRUE;
                 }
                 break;
 
->>>>>>> daab71c5
                 case '--test-db-dsn': {
                     $arguments['testDatabaseDSN'] = $option[1];
                 }
@@ -434,10 +431,7 @@
               "  --log-xml <file>       Log test execution in XML format to file.\n\n";
 
         if (extension_loaded('xdebug')) {
-<<<<<<< HEAD
-=======
             print "  --coverage-xml <file>  Write code coverage information in XML format.\n";
->>>>>>> daab71c5
             print "  --report <dir>         Generate combined test/coverage report in HTML format.\n\n";
         }
 
@@ -453,13 +447,9 @@
               "  --loader <loader>      TestSuiteLoader implementation to use.\n" .
               "  --repeat <times>       Runs the test(s) repeatedly.\n\n" .
               "  --tap                  Report test execution progress in TAP format.\n" .
-<<<<<<< HEAD
-              "  --no-syntax-check      Disable syntax check of test source files.\n" .
-=======
               "  --testdox              Report test execution progress in TestDox format.\n\n" .
               "  --no-syntax-check      Disable syntax check of test source files.\n" .
               "  --stop-on-failure      Stop execution upon first error or failure.\n" .
->>>>>>> daab71c5
               "  --verbose              Output more verbose information.\n" .
               "  --wait                 Waits for a keystroke after each test.\n\n" .
               "  --skeleton             Generate skeleton UnitTest class for Unit in Unit.php.\n\n" .
