--- conflicted
+++ resolved
@@ -502,54 +502,8 @@
             $result->convertErrorsToExceptions($this->useErrorHandler);
         }
 
-<<<<<<< HEAD
-        $this->result = $result;
-
-        if (!empty($this->dependencies) && !$this->inIsolation) {
-            $className  = get_class($this);
-            $passed     = $this->result->passed();
-            $passedKeys = array_keys($passed);
-            $numKeys    = count($passedKeys);
-
-            for ($i = 0; $i < $numKeys; $i++) {
-                $pos = strpos($passedKeys[$i], ' with data set');
-
-                if ($pos !== FALSE) {
-                    $passedKeys[$i] = substr($passedKeys[$i], 0, $pos);
-                }
-            }
-
-            $passedKeys = array_flip(array_unique($passedKeys));
-
-            foreach ($this->dependencies as $dependency) {
-                if (strpos($dependency, '::') === FALSE) {
-                    $dependency = $className . '::' . $dependency;
-                }
-
-                if (!isset($passedKeys[$dependency])) {
-                    $result->addError(
-                      $this,
-                      new PHPUnit_Framework_SkippedTestError(
-                        sprintf(
-                          'This test depends on "%s" to pass.', $dependency
-                        )
-                      ),
-                      0
-                    );
-
-                    return;
-                }
-
-                if (isset($passed[$dependency])) {
-                    $this->dependencyInput[] = $passed[$dependency];
-                } else {
-                    $this->dependencyInput[] = NULL;
-                }
-            }
-=======
         if (!$this->handleDependencies()) {
             return;
->>>>>>> c41f8d69
         }
 
         if ($this->runTestInSeparateProcess === TRUE &&
