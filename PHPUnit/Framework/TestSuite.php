<?php
/**
 * PHPUnit
 *
 * Copyright (c) 2002-2011, Sebastian Bergmann <sebastian@phpunit.de>.
 * All rights reserved.
 *
 * Redistribution and use in source and binary forms, with or without
 * modification, are permitted provided that the following conditions
 * are met:
 *
 *   * Redistributions of source code must retain the above copyright
 *     notice, this list of conditions and the following disclaimer.
 *
 *   * Redistributions in binary form must reproduce the above copyright
 *     notice, this list of conditions and the following disclaimer in
 *     the documentation and/or other materials provided with the
 *     distribution.
 *
 *   * Neither the name of Sebastian Bergmann nor the names of his
 *     contributors may be used to endorse or promote products derived
 *     from this software without specific prior written permission.
 *
 * THIS SOFTWARE IS PROVIDED BY THE COPYRIGHT HOLDERS AND CONTRIBUTORS
 * "AS IS" AND ANY EXPRESS OR IMPLIED WARRANTIES, INCLUDING, BUT NOT
 * LIMITED TO, THE IMPLIED WARRANTIES OF MERCHANTABILITY AND FITNESS
 * FOR A PARTICULAR PURPOSE ARE DISCLAIMED. IN NO EVENT SHALL THE
 * COPYRIGHT OWNER OR CONTRIBUTORS BE LIABLE FOR ANY DIRECT, INDIRECT,
 * INCIDENTAL, SPECIAL, EXEMPLARY, OR CONSEQUENTIAL DAMAGES (INCLUDING,
 * BUT NOT LIMITED TO, PROCUREMENT OF SUBSTITUTE GOODS OR SERVICES;
 * LOSS OF USE, DATA, OR PROFITS; OR BUSINESS INTERRUPTION) HOWEVER
 * CAUSED AND ON ANY THEORY OF LIABILITY, WHETHER IN CONTRACT, STRICT
 * LIABILITY, OR TORT (INCLUDING NEGLIGENCE OR OTHERWISE) ARISING IN
 * ANY WAY OUT OF THE USE OF THIS SOFTWARE, EVEN IF ADVISED OF THE
 * POSSIBILITY OF SUCH DAMAGE.
 *
 * @package    PHPUnit
 * @subpackage Framework
 * @author     Sebastian Bergmann <sebastian@phpunit.de>
 * @copyright  2002-2011 Sebastian Bergmann <sebastian@phpunit.de>
 * @license    http://www.opensource.org/licenses/bsd-license.php  BSD License
 * @link       http://www.phpunit.de/
 * @since      File available since Release 2.0.0
 */

/**
 * A TestSuite is a composite of Tests. It runs a collection of test cases.
 *
 * Here is an example using the dynamic test definition.
 *
 * <code>
 * <?php
 * $suite = new PHPUnit_Framework_TestSuite;
 * $suite->addTest(new MathTest('testPass'));
 * ?>
 * </code>
 *
 * Alternatively, a TestSuite can extract the tests to be run automatically.
 * To do so you pass a ReflectionClass instance for your
 * PHPUnit_Framework_TestCase class to the PHPUnit_Framework_TestSuite
 * constructor.
 *
 * <code>
 * <?php
 * $suite = new PHPUnit_Framework_TestSuite(
 *   new ReflectionClass('MathTest')
 * );
 * ?>
 * </code>
 *
 * This constructor creates a suite with all the methods starting with
 * "test" that take no arguments.
 *
 * @package    PHPUnit
 * @subpackage Framework
 * @author     Sebastian Bergmann <sebastian@phpunit.de>
 * @copyright  2002-2011 Sebastian Bergmann <sebastian@phpunit.de>
 * @license    http://www.opensource.org/licenses/bsd-license.php  BSD License
 * @version    Release: @package_version@
 * @link       http://www.phpunit.de/
 * @since      Class available since Release 2.0.0
 */
class PHPUnit_Framework_TestSuite implements PHPUnit_Framework_Test, PHPUnit_Framework_SelfDescribing, IteratorAggregate
{
    /**
     * Enable or disable the backup and restoration of the $GLOBALS array.
     *
     * @var    boolean
     */
    protected $backupGlobals = NULL;

    /**
     * Enable or disable the backup and restoration of static attributes.
     *
     * @var    boolean
     */
    protected $backupStaticAttributes = NULL;

    /**
     * The name of the test suite.
     *
     * @var    string
     */
    protected $name = '';

    /**
     * The test groups of the test suite.
     *
     * @var    array
     */
    protected $groups = array();

    /**
     * The tests in the test suite.
     *
     * @var    array
     */
    protected $tests = array();

    /**
     * The number of tests in the test suite.
     *
     * @var    integer
     */
    protected $numTests = -1;

    /**
     * @var boolean
     */
    protected $testCase = FALSE;

    /**
     * Constructs a new TestSuite:
     *
     *   - PHPUnit_Framework_TestSuite() constructs an empty TestSuite.
     *
     *   - PHPUnit_Framework_TestSuite(ReflectionClass) constructs a
     *     TestSuite from the given class.
     *
     *   - PHPUnit_Framework_TestSuite(ReflectionClass, String)
     *     constructs a TestSuite from the given class with the given
     *     name.
     *
     *   - PHPUnit_Framework_TestSuite(String) either constructs a
     *     TestSuite from the given class (if the passed string is the
     *     name of an existing class) or constructs an empty TestSuite
     *     with the given name.
     *
     * @param  mixed  $theClass
     * @param  string $name
     * @throws InvalidArgumentException
     */
    public function __construct($theClass = '', $name = '')
    {
        $argumentsValid = FALSE;

        if (is_object($theClass) &&
            $theClass instanceof ReflectionClass) {
            $argumentsValid = TRUE;
        }

        else if (is_string($theClass) &&
                 $theClass !== '' &&
                 class_exists($theClass, FALSE)) {
            $argumentsValid = TRUE;

            if ($name == '') {
                $name = $theClass;
            }

            $theClass = new ReflectionClass($theClass);
        }

        else if (is_string($theClass)) {
            $this->setName($theClass);
            return;
        }

        if (!$argumentsValid) {
            throw new InvalidArgumentException;
        }

        if (!$theClass->isSubclassOf('PHPUnit_Framework_TestCase')) {
            throw new InvalidArgumentException(
              'Class does not extend PHPUnit_Framework_TestCase.'
            );
        }

        $filename = $theClass->getFilename();

        if (strpos($filename, 'eval()') === FALSE) {
            PHP_CodeCoverage::getInstance()->filter()->addFileToBlacklist(
              realpath($filename), 'TESTS'
            );
        }

        if ($name != '') {
            $this->setName($name);
        } else {
            $this->setName($theClass->getName());
        }

        $constructor = $theClass->getConstructor();

        if ($constructor !== NULL &&
            !$constructor->isPublic()) {
            $this->addTest(
              self::warning(
                sprintf(
                  'Class "%s" has no public constructor.',

                  $theClass->getName()
                )
              )
            );

            return;
        }

        foreach ($theClass->getMethods() as $method) {
            if (strpos($method->getDeclaringClass()->getName(), 'PHPUnit_') !== 0) {
                $this->addTestMethod($theClass, $method);
            }
        }

        if (empty($this->tests)) {
            $this->addTest(
              self::warning(
                sprintf(
                  'No tests found in class "%s".',

                  $theClass->getName()
                )
              )
            );
        }

        $this->testCase = TRUE;
    }

    /**
     * Returns a string representation of the test suite.
     *
     * @return string
     */
    public function toString()
    {
        return $this->getName();
    }

    /**
     * Adds a test to the suite.
     *
     * @param  PHPUnit_Framework_Test $test
     * @param  array                  $groups
     */
    public function addTest(PHPUnit_Framework_Test $test, $groups = array())
    {
        $class = new ReflectionClass($test);

        if (!$class->isAbstract()) {
            $this->tests[]  = $test;
            $this->numTests = -1;

            if ($test instanceof PHPUnit_Framework_TestSuite &&
                empty($groups)) {
                $groups = $test->getGroups();
            }

            if (empty($groups)) {
                $groups = array('__nogroup__');
            }

            foreach ($groups as $group) {
                if (!isset($this->groups[$group])) {
                    $this->groups[$group] = array($test);
                } else {
                    $this->groups[$group][] = $test;
                }
            }
        }
    }

    /**
     * Adds the tests from the given class to the suite.
     *
     * @param  mixed $testClass
     * @throws InvalidArgumentException
     */
    public function addTestSuite($testClass)
    {
        if (is_string($testClass) && class_exists($testClass)) {
            $testClass = new ReflectionClass($testClass);
        }

        if (!is_object($testClass)) {
            throw PHPUnit_Util_InvalidArgumentHelper::factory(
              1, 'class name or object'
            );
        }

        if ($testClass instanceof PHPUnit_Framework_TestSuite) {
            $this->addTest($testClass);
        }

        else if ($testClass instanceof ReflectionClass) {
            $suiteMethod = FALSE;

            if (!$testClass->isAbstract()) {
                if ($testClass->hasMethod(PHPUnit_Runner_BaseTestRunner::SUITE_METHODNAME)) {
                    $method = $testClass->getMethod(
                      PHPUnit_Runner_BaseTestRunner::SUITE_METHODNAME
                    );

                    if ($method->isStatic()) {
                        $this->addTest(
                          $method->invoke(NULL, $testClass->getName())
                        );

                        $suiteMethod = TRUE;
                    }
                }
            }

            if (!$suiteMethod && !$testClass->isAbstract()) {
                $this->addTest(new PHPUnit_Framework_TestSuite($testClass));
            }
        }

        else {
            throw new InvalidArgumentException;
        }
    }

    /**
     * Wraps both <code>addTest()</code> and <code>addTestSuite</code>
     * as well as the separate import statements for the user's convenience.
     *
     * If the named file cannot be read or there are no new tests that can be
     * added, a <code>PHPUnit_Framework_Warning</code> will be created instead,
     * leaving the current test run untouched.
     *
     * @param  string  $filename
     * @param  array   $phptOptions Array with ini settings for the php instance
     *                              run, key being the name if the setting,
     *                              value the ini value.
     * @throws InvalidArgumentException
     * @since  Method available since Release 2.3.0
     * @author Stefano F. Rausch <stefano@rausch-e.net>
     */
    public function addTestFile($filename, $phptOptions = array())
    {
        if (!is_string($filename)) {
            throw PHPUnit_Util_InvalidArgumentHelper::factory(1, 'string');
        }

        if (file_exists($filename) && substr($filename, -5) == '.phpt') {
            $this->addTest(
              new PHPUnit_Extensions_PhptTestCase($filename, $phptOptions)
            );

            return;
        }

        PHPUnit_Util_Class::collectStart();
<<<<<<< HEAD
        PHPUnit_Util_Fileloader::checkAndLoad($filename);
=======
        $filename   = PHPUnit_Util_Fileloader::checkAndLoad($filename, $syntaxCheck);
>>>>>>> f5b95102
        $newClasses = PHPUnit_Util_Class::collectEnd();
        $baseName   = str_replace('.php', '', basename($filename));

        foreach ($newClasses as $className) {
            if (substr($className, 0 - strlen($baseName)) == $baseName) {
                $class = new ReflectionClass($className);

                if ($class->getFileName() == $filename) {
                    $newClasses = array($className);
                    break;
                }
            }
        }

        $testsFound = FALSE;

        foreach ($newClasses as $className) {
            $class = new ReflectionClass($className);

            if (!$class->isAbstract()) {
                if ($class->hasMethod(PHPUnit_Runner_BaseTestRunner::SUITE_METHODNAME)) {
                    $method = $class->getMethod(
                      PHPUnit_Runner_BaseTestRunner::SUITE_METHODNAME
                    );

                    if ($method->isStatic()) {
                        $this->addTest($method->invoke(NULL, $className));

                        $testsFound = TRUE;
                    }
                }

                else if ($class->implementsInterface('PHPUnit_Framework_Test')) {
                    $this->addTestSuite($class);

                    $testsFound = TRUE;
                }
            }
        }

        $this->numTests = -1;
    }

    /**
     * Wrapper for addTestFile() that adds multiple test files.
     *
     * @param  array|Iterator $filenames
     * @throws InvalidArgumentException
     * @since  Method available since Release 2.3.0
     */
    public function addTestFiles($filenames)
    {
        if (!(is_array($filenames) ||
             (is_object($filenames) && $filenames instanceof Iterator))) {
            throw PHPUnit_Util_InvalidArgumentHelper::factory(
              1, 'array or iterator'
            );
        }

        foreach ($filenames as $filename) {
            $this->addTestFile((string)$filename);
        }
    }

    /**
     * Counts the number of test cases that will be run by this test.
     *
     * @return integer
     */
    public function count()
    {
        if ($this->numTests > -1) {
            return $this->numTests;
        }

        $this->numTests = 0;

        foreach ($this->tests as $test) {
            $this->numTests += count($test);
        }

        return $this->numTests;
    }

    /**
     * @param  ReflectionClass $theClass
     * @param  string          $name
     * @return PHPUnit_Framework_Test
     * @throws RuntimeException
     */
    public static function createTest(ReflectionClass $theClass, $name)
    {
        $className = $theClass->getName();

        if (!$theClass->isInstantiable()) {
            return self::warning(
              sprintf('Cannot instantiate class "%s".', $className)
            );
        }

        $backupSettings           = PHPUnit_Util_Test::getBackupSettings(
                                      $className, $name
                                    );
        $preserveGlobalState      = PHPUnit_Util_Test::getPreserveGlobalStateSettings(
                                      $className, $name
                                    );
        $runTestInSeparateProcess = PHPUnit_Util_Test::getProcessIsolationSettings(
                                      $className, $name
                                    );

        $constructor = $theClass->getConstructor();

        if ($constructor !== NULL) {
            $parameters = $constructor->getParameters();

            // TestCase() or TestCase($name)
            if (count($parameters) < 2) {
                $test = new $className;
            }

            // TestCase($name, $data)
            else {
                try {
                    $data = PHPUnit_Util_Test::getProvidedData(
                      $className, $name
                    );
                }

                catch (Exception $e) {
                    $message = sprintf(
                      'The data provider specified for %s::%s is invalid.',
                      $className,
                      $name
                    );

                    $_message = $e->getMessage();

                    if (!empty($_message)) {
                        $message .= "\n" . $_message;
                    }

                    $data = self::warning($message);
                }

                // Test method with @dataProvider.
                if (isset($data)) {
                    $test = new PHPUnit_Framework_TestSuite_DataProvider(
                      $className . '::' . $name
                    );

                    if (empty($data)) {
                        $data = self::warning(
                          sprintf(
                            'No tests found in suite "%s".',
                            $test->getName()
                          )
                        );
                    }

                    if ($data instanceof PHPUnit_Framework_Warning) {
                        $test->addTest($data);
                    }

                    else {
                        $groups = PHPUnit_Util_Test::getGroups($className, $name);

                        foreach ($data as $_dataName => $_data) {
                            $_test = new $className($name, $_data, $_dataName);

                            if ($runTestInSeparateProcess) {
                                $_test->setRunTestInSeparateProcess(TRUE);

                                if ($preserveGlobalState !== NULL) {
                                    $_test->setPreserveGlobalState($preserveGlobalState);
                                }
                            }

                            if ($backupSettings['backupGlobals'] !== NULL) {
                                $_test->setBackupGlobals(
                                  $backupSettings['backupGlobals']
                                );
                            }

                            if ($backupSettings['backupStaticAttributes'] !== NULL) {
                                $_test->setBackupStaticAttributes(
                                  $backupSettings['backupStaticAttributes']
                                );
                            }

                            $test->addTest($_test, $groups);
                        }
                    }
                }

                else {
                    $test = new $className;
                }
            }
        }

        if (!isset($test)) {
            throw new RuntimeException('No valid test provided.');
        }

        if ($test instanceof PHPUnit_Framework_TestCase) {
            $test->setName($name);

            if ($runTestInSeparateProcess) {
                $test->setRunTestInSeparateProcess(TRUE);

                if ($preserveGlobalState !== NULL) {
                    $test->setPreserveGlobalState($preserveGlobalState);
                }
            }

            if ($backupSettings['backupGlobals'] !== NULL) {
                $test->setBackupGlobals($backupSettings['backupGlobals']);
            }

            if ($backupSettings['backupStaticAttributes'] !== NULL) {
                $test->setBackupStaticAttributes(
                  $backupSettings['backupStaticAttributes']
                );
            }
        }

        return $test;
    }

    /**
     * Creates a default TestResult object.
     *
     * @return PHPUnit_Framework_TestResult
     */
    protected function createResult()
    {
        return new PHPUnit_Framework_TestResult;
    }

    /**
     * Returns the name of the suite.
     *
     * @return string
     */
    public function getName()
    {
        return $this->name;
    }

    /**
     * Returns the test groups of the suite.
     *
     * @return array
     * @since  Method available since Release 3.2.0
     */
    public function getGroups()
    {
        return array_keys($this->groups);
    }

    /**
     * Runs the tests and collects their result in a TestResult.
     *
     * @param  PHPUnit_Framework_TestResult $result
     * @param  mixed                        $filter
     * @param  array                        $groups
     * @param  array                        $excludeGroups
     * @param  boolean                      $processIsolation
     * @return PHPUnit_Framework_TestResult
     * @throws InvalidArgumentException
     */
    public function run(PHPUnit_Framework_TestResult $result = NULL, $filter = FALSE, array $groups = array(), array $excludeGroups = array(), $processIsolation = FALSE)
    {
        if ($result === NULL) {
            $result = $this->createResult();
        }

        $result->startTestSuite($this);

        try {
            $this->setUp();

            if ($this->testCase &&
                method_exists($this->name, 'setUpBeforeClass')) {
                call_user_func(array($this->name, 'setUpBeforeClass'));
            }
        }

        catch (PHPUnit_Framework_SkippedTestSuiteError $e) {
            $numTests = count($this);

            for ($i = 0; $i < $numTests; $i++) {
                $result->addFailure($this, $e, 0);
            }

            return $result;
        }

        if (empty($groups)) {
            $tests = $this->tests;
        } else {
            $tests = new SplObjectStorage;

            foreach ($groups as $group) {
                if (isset($this->groups[$group])) {
                    foreach ($this->groups[$group] as $test) {
                        $tests->attach($test);
                    }
                }
            }
        }

        foreach ($tests as $test) {
            if ($result->shouldStop()) {
                break;
            }

            if ($test instanceof PHPUnit_Framework_TestSuite) {
                $test->setBackupGlobals($this->backupGlobals);
                $test->setBackupStaticAttributes($this->backupStaticAttributes);

                $test->run(
                  $result, $filter, $groups, $excludeGroups, $processIsolation
                );
            } else {
                $runTest = TRUE;

                if ($filter !== FALSE ) {
                    $tmp = PHPUnit_Util_Test::describe($test, FALSE);

                    if ($tmp[0] != '') {
                        $name = join('::', $tmp);
                    } else {
                        $name = $tmp[1];
                    }

                    if (preg_match($filter, $name) == 0) {
                        $runTest = FALSE;
                    }
                }

                if ($runTest && !empty($excludeGroups)) {
                    foreach ($this->groups as $_group => $_tests) {
                        if (in_array($_group, $excludeGroups)) {
                            foreach ($_tests as $_test) {
                                if ($test === $_test) {
                                    $runTest = FALSE;
                                    break 2;
                                }
                            }
                        }
                    }
                }

                if ($runTest) {
                    if ($test instanceof PHPUnit_Framework_TestCase) {
                        $test->setBackupGlobals($this->backupGlobals);
                        $test->setBackupStaticAttributes(
                          $this->backupStaticAttributes
                        );
                        $test->setRunTestInSeparateProcess($processIsolation);
                    }

                    $this->runTest($test, $result);
                }
            }
        }

        if ($this->testCase &&
            method_exists($this->name, 'tearDownAfterClass')) {
            call_user_func(array($this->name, 'tearDownAfterClass'));
        }

        $this->tearDown();
        $result->endTestSuite($this);

        return $result;
    }

    /**
     * Runs a test.
     *
     * @param  PHPUnit_Framework_Test        $test
     * @param  PHPUnit_Framework_TestResult  $testResult
     */
    public function runTest(PHPUnit_Framework_Test $test, PHPUnit_Framework_TestResult $result)
    {
        $test->run($result);
    }

    /**
     * Sets the name of the suite.
     *
     * @param  string
     */
    public function setName($name)
    {
        $this->name = $name;
    }

    /**
     * Returns the test at the given index.
     *
     * @param  integer
     * @return PHPUnit_Framework_Test
     */
    public function testAt($index)
    {
        if (isset($this->tests[$index])) {
            return $this->tests[$index];
        } else {
            return FALSE;
        }
    }

    /**
     * Returns the tests as an enumeration.
     *
     * @return array
     */
    public function tests()
    {
        return $this->tests;
    }

    /**
     * Mark the test suite as skipped.
     *
     * @param  string  $message
     * @throws PHPUnit_Framework_SkippedTestSuiteError
     * @since  Method available since Release 3.0.0
     */
    public function markTestSuiteSkipped($message = '')
    {
        throw new PHPUnit_Framework_SkippedTestSuiteError($message);
    }

    /**
     * @param ReflectionClass  $class
     * @param ReflectionMethod $method
     */
    protected function addTestMethod(ReflectionClass $class, ReflectionMethod $method)
    {
        $name = $method->getName();

        if ($this->isPublicTestMethod($method)) {
            $test = self::createTest($class, $name);

            if ($test instanceof PHPUnit_Framework_TestCase ||
                $test instanceof PHPUnit_Framework_TestSuite_DataProvider) {
                $test->setDependencies(
                  PHPUnit_Util_Test::getDependencies($class->getName(), $name)
                );
            }

            $this->addTest($test, PHPUnit_Util_Test::getGroups(
              $class->getName(), $name)
            );
        }

        else if ($this->isTestMethod($method)) {
            $this->addTest(
              self::warning(
                sprintf(
                  'Test method "%s" is not public.',

                  $name
                )
              )
            );
        }
    }

    /**
     * @param  ReflectionMethod $method
     * @return boolean
     */
    public static function isPublicTestMethod(ReflectionMethod $method)
    {
        return (self::isTestMethod($method) && $method->isPublic());
    }

    /**
     * @param  ReflectionMethod $method
     * @return boolean
     */
    public static function isTestMethod(ReflectionMethod $method)
    {
        if (strpos($method->name, 'test') === 0) {
            return TRUE;
        }

        // @scenario on TestCase::testMethod()
        // @test     on TestCase::testMethod()
        return strpos($method->getDocComment(), '@test')     !== FALSE ||
               strpos($method->getDocComment(), '@scenario') !== FALSE;
    }

    /**
     * @param  string  $message
     * @return PHPUnit_Framework_Warning
     */
    protected static function warning($message)
    {
        return new PHPUnit_Framework_Warning($message);
    }

    /**
     * @param  boolean $backupGlobals
     * @since  Method available since Release 3.3.0
     */
    public function setBackupGlobals($backupGlobals)
    {
        if (is_null($this->backupGlobals) && is_bool($backupGlobals)) {
            $this->backupGlobals = $backupGlobals;
        }
    }

    /**
     * @param  boolean $backupStaticAttributes
     * @since  Method available since Release 3.4.0
     */
    public function setBackupStaticAttributes($backupStaticAttributes)
    {
        if (is_null($this->backupStaticAttributes) &&
            is_bool($backupStaticAttributes)) {
            $this->backupStaticAttributes = $backupStaticAttributes;
        }
    }

    /**
     * Returns an iterator for this test suite.
     *
     * @return RecursiveIteratorIterator
     * @since  Method available since Release 3.1.0
     */
    public function getIterator()
    {
        return new RecursiveIteratorIterator(
          new PHPUnit_Util_TestSuiteIterator($this)
        );
    }

    /**
     * Template Method that is called before the tests
     * of this test suite are run.
     *
     * @since  Method available since Release 3.1.0
     */
    protected function setUp()
    {
    }

    /**
     * Template Method that is called after the tests
     * of this test suite have finished running.
     *
     * @since  Method available since Release 3.1.0
     */
    protected function tearDown()
    {
    }
}<|MERGE_RESOLUTION|>--- conflicted
+++ resolved
@@ -363,11 +363,7 @@
         }
 
         PHPUnit_Util_Class::collectStart();
-<<<<<<< HEAD
-        PHPUnit_Util_Fileloader::checkAndLoad($filename);
-=======
-        $filename   = PHPUnit_Util_Fileloader::checkAndLoad($filename, $syntaxCheck);
->>>>>>> f5b95102
+        $filename   = PHPUnit_Util_Fileloader::checkAndLoad($filename);
         $newClasses = PHPUnit_Util_Class::collectEnd();
         $baseName   = str_replace('.php', '', basename($filename));
 
