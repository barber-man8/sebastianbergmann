<?php
/**
 * PHPUnit
 *
 * Copyright (c) 2002-2008, Sebastian Bergmann <sb@sebastian-bergmann.de>.
 * All rights reserved.
 *
 * Redistribution and use in source and binary forms, with or without
 * modification, are permitted provided that the following conditions
 * are met:
 *
 *   * Redistributions of source code must retain the above copyright
 *     notice, this list of conditions and the following disclaimer.
 *
 *   * Redistributions in binary form must reproduce the above copyright
 *     notice, this list of conditions and the following disclaimer in
 *     the documentation and/or other materials provided with the
 *     distribution.
 *
 *   * Neither the name of Sebastian Bergmann nor the names of his
 *     contributors may be used to endorse or promote products derived
 *     from this software without specific prior written permission.
 *
 * THIS SOFTWARE IS PROVIDED BY THE COPYRIGHT HOLDERS AND CONTRIBUTORS
 * "AS IS" AND ANY EXPRESS OR IMPLIED WARRANTIES, INCLUDING, BUT NOT
 * LIMITED TO, THE IMPLIED WARRANTIES OF MERCHANTABILITY AND FITNESS
 * FOR A PARTICULAR PURPOSE ARE DISCLAIMED. IN NO EVENT SHALL THE
 * COPYRIGHT OWNER OR CONTRIBUTORS BE LIABLE FOR ANY DIRECT, INDIRECT,
 * INCIDENTAL, SPECIAL, EXEMPLARY, OR CONSEQUENTIAL DAMAGES (INCLUDING,
 * BUT NOT LIMITED TO, PROCUREMENT OF SUBSTITUTE GOODS OR SERVICES;
 * LOSS OF USE, DATA, OR PROFITS; OR BUSINESS INTERRUPTION) HOWEVER
 * CAUSED AND ON ANY THEORY OF LIABILITY, WHETHER IN CONTRACT, STRICT
 * LIABILITY, OR TORT (INCLUDING NEGLIGENCE OR OTHERWISE) ARISING IN
 * ANY WAY OUT OF THE USE OF THIS SOFTWARE, EVEN IF ADVISED OF THE
 * POSSIBILITY OF SUCH DAMAGE.
 *
 * @category   Testing
 * @package    PHPUnit
 * @author     Sebastian Bergmann <sb@sebastian-bergmann.de>
 * @copyright  2002-2008 Sebastian Bergmann <sb@sebastian-bergmann.de>
 * @license    http://www.opensource.org/licenses/bsd-license.php  BSD License
 * @version    SVN: $Id$
 * @link       http://www.phpunit.de/
 * @since      File available since Release 2.0.0
 */

require_once 'PHPUnit/Framework.php';
require_once 'PHPUnit/Runner/BaseTestRunner.php';
require_once 'PHPUnit/Util/Class.php';
require_once 'PHPUnit/Util/Fileloader.php';
require_once 'PHPUnit/Util/Filter.php';
require_once 'PHPUnit/Util/Test.php';
require_once 'PHPUnit/Util/TestSuiteIterator.php';
require_once 'PHPUnit/Util/TestSuiteIterator/GroupFilter.php';
require_once 'PHPUnit/Util/TestSuiteIterator/NameFilter.php';
require_once 'PHPUnit/Util/TestSuiteIterator/RecursiveIteratorIterator.php';

PHPUnit_Util_Filter::addFileToFilter(__FILE__, 'PHPUNIT');

if (!class_exists('PHPUnit_Framework_TestSuite', FALSE)) {

/**
 * A TestSuite is a composite of Tests. It runs a collection of test cases.
 *
 * Here is an example using the dynamic test definition.
 *
 * <code>
 * <?php
 * $suite = new PHPUnit_Framework_TestSuite;
 * $suite->addTest(new MathTest('testPass'));
 * ?>
 * </code>
 *
 * Alternatively, a TestSuite can extract the tests to be run automatically.
 * To do so you pass a ReflectionClass instance for your
 * PHPUnit_Framework_TestCase class to the PHPUnit_Framework_TestSuite
 * constructor.
 *
 * <code>
 * <?php
 * $suite = new PHPUnit_Framework_TestSuite(
 *   new ReflectionClass('MathTest')
 * );
 * ?>
 * </code>
 *
 * This constructor creates a suite with all the methods starting with
 * "test" that take no arguments.
 *
 * @category   Testing
 * @package    PHPUnit
 * @author     Sebastian Bergmann <sb@sebastian-bergmann.de>
 * @copyright  2002-2008 Sebastian Bergmann <sb@sebastian-bergmann.de>
 * @license    http://www.opensource.org/licenses/bsd-license.php  BSD License
 * @version    Release: @package_version@
 * @link       http://www.phpunit.de/
 * @since      Class available since Release 2.0.0
 */
class PHPUnit_Framework_TestSuite implements PHPUnit_Framework_Test, PHPUnit_Framework_SelfDescribing, IteratorAggregate
{
    /**
     * Enable or disable the backup and restoration of the $GLOBALS array.
     *
     * @var    boolean
     */
    protected $backupGlobals = NULL;

    /**
     * Fixture that is shared between the tests of this test suite.
     *
     * @var    mixed
     */
    protected $sharedFixture;

    /**
     * The name of the test suite.
     *
     * @var    string
     */
    protected $name = '';

    /**
     * The test groups of the test suite.
     *
     * @var    array
     */
    protected $groups = array();

    /**
     * The tests in the test suite.
     *
     * @var    array
     */
    protected $tests = array();

    /**
     * The number of tests in the test suite.
     *
     * @var    integer
     */
    protected $numTests = -1;

    /**
     * Constructs a new TestSuite:
     *
     *   - PHPUnit_Framework_TestSuite() constructs an empty TestSuite.
     *
     *   - PHPUnit_Framework_TestSuite(ReflectionClass) constructs a
     *     TestSuite from the given class.
     *
     *   - PHPUnit_Framework_TestSuite(ReflectionClass, String)
     *     constructs a TestSuite from the given class with the given
     *     name.
     *
     *   - PHPUnit_Framework_TestSuite(String) either constructs a
     *     TestSuite from the given class (if the passed string is the
     *     name of an existing class) or constructs an empty TestSuite
     *     with the given name.
     *
     * @param  mixed  $theClass
     * @param  string $name
     * @throws InvalidArgumentException
     */
    public function __construct($theClass = '', $name = '')
    {
        $argumentsValid = FALSE;

        if (is_object($theClass) &&
            $theClass instanceof ReflectionClass) {
            $argumentsValid = TRUE;
        }

        else if (is_string($theClass) && $theClass !== ''
                 && class_exists($theClass, FALSE)) {
            $argumentsValid = TRUE;

            if ($name == '') {
                $name = $theClass;
            }

            $theClass = new ReflectionClass($theClass);
        }

        else if (is_string($theClass)) {
            $this->setName($theClass);
            return;
        }

        if (!$argumentsValid) {
            throw new InvalidArgumentException;
        }

        $filename = $theClass->getFilename();

        if (strpos($filename, 'eval()') === FALSE) {
            PHPUnit_Util_Filter::addFileToFilter(realpath($filename), 'TESTS');
        }

        if ($name != '') {
            $this->setName($name);
        } else {
            $this->setName($theClass->getName());
        }

        $constructor = $theClass->getConstructor();

        if ($constructor !== NULL &&
            !$constructor->isPublic()) {
            $this->addTest(
              self::warning(
                sprintf(
                  'Class "%s" has no public constructor.',

                  $theClass->getName()
                )
              )
            );

            return;
        }

        $className   = $theClass->getName();
        $names       = array();
        $classGroups = PHPUnit_Util_Test::getGroups($theClass);

        foreach ($theClass->getMethods() as $method) {
            if (strpos($method->getDeclaringClass()->getName(), 'PHPUnit_') !== 0) {
                $this->addTestMethod(
                  $method,
                  PHPUnit_Util_Test::getGroups($method, $classGroups),
                  $names,
                  $theClass
                );
            }
        }

        if (empty($this->tests)) {
            $this->addTest(
              self::warning(
                sprintf(
                  'No tests found in class "%s".',

                  $theClass->getName()
                )
              )
            );
        }
    }

    /**
     * Returns a string representation of the test suite.
     *
     * @return string
     */
    public function __toString()
    {
        return $this->getName();
    }

    /**
     * Adds a test to the suite.
     *
     * @param  PHPUnit_Framework_Test $test
     * @param  array                  $groups
     */
    public function addTest(PHPUnit_Framework_Test $test, $groups = array())
    {
        $class = new ReflectionClass($test);

        if (!$class->isAbstract()) {
            $this->tests[]  = $test;
            $this->numTests = -1;

            if ($test instanceof PHPUnit_Framework_TestSuite && empty($groups)) {
                $groups = $test->getGroups();
            }

            if (empty($groups)) {
                $groups = array('__nogroup__');
            }

            foreach ($groups as $group) {
                if (!isset($this->groups[$group])) {
                    $this->groups[$group] = array($test);
                } else {
                    $this->groups[$group][] = $test;
                }
            }
        }
    }

    /**
     * Adds the tests from the given class to the suite.
     *
     * @param  mixed $testClass
     * @throws InvalidArgumentException
     */
    public function addTestSuite($testClass)
    {
        if (is_string($testClass) && class_exists($testClass)) {
            $testClass = new ReflectionClass($testClass);
        }

        if (!is_object($testClass)) {
            throw new InvalidArgumentException;
        }

        if ($testClass instanceof PHPUnit_Framework_TestSuite) {
            $this->addTest($testClass);
        }

        else if ($testClass instanceof ReflectionClass) {
            $suiteMethod = FALSE;

            if (!$testClass->isAbstract()) {
                if ($testClass->hasMethod(PHPUnit_Runner_BaseTestRunner::SUITE_METHODNAME)) {
                    $method = $testClass->getMethod(
                      PHPUnit_Runner_BaseTestRunner::SUITE_METHODNAME
                    );

                    if ($method->isStatic()) {
                        $this->addTest($method->invoke(NULL, $testClass->getName()));
                        $suiteMethod = TRUE;
                    }
                }
            }

            if (!$suiteMethod && !$testClass->isAbstract()) {
                $this->addTest(new PHPUnit_Framework_TestSuite($testClass));
            }
        }

        else {
            throw new InvalidArgumentException;
        }
    }

    /**
     * Wraps both <code>addTest()</code> and <code>addTestSuite</code>
     * as well as the separate import statements for the user's convenience.
     *
     * If the named file cannot be read or there are no new tests that can be
     * added, a <code>PHPUnit_Framework_Warning</code> will be created instead,
     * leaving the current test run untouched.
     *
     * @param  string  $filename
     * @param  boolean $syntaxCheck
     * @param  array   $phptOptions Array with ini settings for the php instance
     *                              run, key being the name if the setting,
     *                              value the ini value.
     * @throws InvalidArgumentException
     * @since  Method available since Release 2.3.0
     * @author Stefano F. Rausch <stefano@rausch-e.net>
     */
    public function addTestFile($filename, $syntaxCheck = TRUE, $phptOptions = array())
    {
        if (!is_string($filename)) {
            throw new InvalidArgumentException;
        }

        if (file_exists($filename) && substr($filename, -5) == '.phpt') {
            require_once 'PHPUnit/Extensions/PhptTestCase.php';

            $this->addTest(
              new PHPUnit_Extensions_PhptTestCase($filename, $phptOptions)
            );

            return;
        }

        if (!file_exists($filename)) {
            $includePaths = explode(PATH_SEPARATOR, get_include_path());

            foreach ($includePaths as $includePath) {
                $file = $includePath . DIRECTORY_SEPARATOR . $filename;

                if (file_exists($file)) {
                    $filename = $file;
                    break;
                }
            }
        }

        PHPUnit_Util_Class::collectStart();
        PHPUnit_Util_Fileloader::checkAndLoad($filename, $syntaxCheck);
        $newClasses = PHPUnit_Util_Class::collectEnd();

        $testsFound = FALSE;

        foreach ($newClasses as $className) {
            $class = new ReflectionClass($className);

            if (!$class->isAbstract()) {
                if ($class->hasMethod(PHPUnit_Runner_BaseTestRunner::SUITE_METHODNAME)) {
                    $method = $class->getMethod(
                      PHPUnit_Runner_BaseTestRunner::SUITE_METHODNAME
                    );

                    if ($method->isStatic()) {
                        $this->addTest($method->invoke(NULL, $className));

                        $testsFound = TRUE;
                    }
                }

                else if ($class->implementsInterface('PHPUnit_Framework_Test')) {
                    $this->addTestSuite($class);

                    $testsFound = TRUE;
                }
            }
        }

        if (!$testsFound) {
            $this->addTest(
              new PHPUnit_Framework_Warning(
                'No tests found in file "' . $filename . '".'
              )
            );
        }

        $this->numTests = -1;
    }

    /**
     * Wrapper for addTestFile() that adds multiple test files.
     *
     * @param  array|Iterator $filenames
     * @throws InvalidArgumentException
     * @since  Method available since Release 2.3.0
     */
    public function addTestFiles($filenames)
    {
        if (!(is_array($filenames) ||
             (is_object($filenames) && $filenames instanceof Iterator))) {
            throw new InvalidArgumentException;
        }

        foreach ($filenames as $filename) {
            $this->addTestFile((string)$filename);
        }
    }

    /**
     * Counts the number of test cases that will be run by this test.
     *
     * @return integer
     */
    public function count()
    {
        if ($this->numTests > -1) {
            return $this->numTests;
        }

        $this->numTests = 0;

        foreach ($this->tests as $test) {
            $this->numTests += count($test);
        }

        return $this->numTests;
    }

    /**
     * @param  ReflectionClass $theClass
     * @param  string          $name
     * @param  array           $classGroups
     * @return PHPUnit_Framework_Test
     */
    public static function createTest(ReflectionClass $theClass, $name, array $classGroups = array())
    {
        $className  = $theClass->getName();
        $method     = new ReflectionMethod($className, $name);
        $docComment = $method->getDocComment();

        if (!$theClass->isInstantiable()) {
            return self::warning(
              sprintf('Cannot instantiate class "%s".', $className)
            );
        }

        // @expectedException ExceptionClass              on TestCase::testMethod()
        // @expectedException ExceptionClass message      on TestCase::testMethod()
        // @expectedException ExceptionClass message code on TestCase::testMethod()
        if (preg_match('(@expectedException\s+([:.\w]+)(?:[\t ]+(\S*))?(?:[\t ]+(\S*))?\s*$)m', $docComment, $matches)) {
            $expectedException = $matches[1];

            if (isset($matches[2])) {
                $expectedExceptionMessage = trim($matches[2]);
            } else {
                $expectedExceptionMessage = '';
            }

            if (isset($matches[3])) {
                $expectedExceptionCode = (int)$matches[3];
            } else {
                $expectedExceptionCode = 0;
            }
        }

        $constructor = $theClass->getConstructor();

        if ($constructor !== NULL) {
            $parameters = $constructor->getParameters();

            // TestCase() or TestCase($name)
            if (count($parameters) < 2) {
                $test = new $className;
            }

            // TestCase($name, $data)
            else {
                $data   = PHPUnit_Util_Test::getProvidedData($className, $name);
                $groups = PHPUnit_Util_Test::getGroups($method, $classGroups);

                if (is_array($data) || $data instanceof Iterator) {
                    $test = new PHPUnit_Framework_TestSuite(
                      $className . '::' . $name
                    );

                    foreach ($data as $_dataName => $_data) {
                        $_test = new $className($name, $_data, $_dataName);

                        if ($_test instanceof PHPUnit_Framework_TestCase &&
                            isset($expectedException)) {
                            $_test->setExpectedException(
                              $expectedException,
                              $expectedExceptionMessage,
                              $expectedExceptionCode
                            );
                        }

                        $test->addTest($_test, $groups);
                    }
                } else {
                    $test = new $className;
                }
            }
        }

        if ($test instanceof PHPUnit_Framework_TestCase) {
            $test->setName($name);

            if (isset($expectedException)) {
                $test->setExpectedException(
                  $expectedException,
                  $expectedExceptionMessage,
                  $expectedExceptionCode
                );
            }
        }

        return $test;
    }

    /**
     * Creates a default TestResult object.
     *
     * @return PHPUnit_Framework_TestResult
     */
    protected function createResult()
    {
        return new PHPUnit_Framework_TestResult;
    }

    /**
     * Returns the name of the suite.
     *
     * @return string
     */
    public function getName()
    {
        return $this->name;
    }

    /**
     * Returns the test groups of the suite.
     *
     * @return array
     * @since  Method available since Release 3.2.0
     */
    public function getGroups()
    {
        return array_keys($this->groups);
    }

    /**
     * Runs the tests and collects their result in a TestResult.
     *
     * @param  PHPUnit_Framework_TestResult $result
     * @param  mixed                        $filter
     * @param  array                        $groups
     * @param  array                        $excludeGroups
     * @return PHPUnit_Framework_TestResult
     * @throws InvalidArgumentException
     */
    public function run(PHPUnit_Framework_TestResult $result = NULL, $filter = FALSE, array $groups = array(), array $excludeGroups = array())
    {
        if ($result === NULL) {
            $result = $this->createResult();
        }

        try {
            $this->setUp();
        }

        catch (PHPUnit_Framework_SkippedTestSuiteError $e) {
            $numTests = count($this);

            for ($i = 0; $i < $numTests; $i++) {
                $result->addFailure($this, $e, 0);
            }

            return $result;
        }

        $result->startTestSuite($this);
<<<<<<< HEAD

        $tests = new PHPUnit_Util_TestSuiteIterator_NameFilter(
          new PHPUnit_Util_TestSuiteIterator_GroupFilter(
            new PHPUnit_Util_TestSuiteIterator_RecursiveIteratorIterator(
              new PHPUnit_Util_TestSuiteIterator($this),
              PHPUnit_Util_TestSuiteIterator_RecursiveIteratorIterator::SELF_FIRST,
              0,
              $result
            ),
            $groups,
            $excludeGroups
          ),
          $filter
        );
=======
        $tests = array();

        if (empty($excludeGroups)) {
            if (empty($groups)) {
                $tests = $this->tests;
            } else {
                foreach ($groups as $group) {
                    if (isset($this->groups[$group])) {
                        $tests = array_merge($tests, $this->groups[$group]);
                    }
                }
            }
        } else {
            foreach ($this->groups as $_group => $_tests) {
                if (!in_array($_group, $excludeGroups)) {
                    $tests = array_merge($tests, $_tests);
                }
            }
        }
>>>>>>> 187a89ae

        foreach ($tests as $test) {
            if ($result->shouldStop()) {
                break;
            }

<<<<<<< HEAD
            if ($test instanceof PHPUnit_Framework_TestCase ||
                $test instanceof PHPUnit_Framework_TestSuite) {
                $test->setBackupGlobals($this->backupGlobals);
                $test->setSharedFixture($this->sharedFixture);
            }
=======
            if ($test instanceof PHPUnit_Framework_TestSuite) {
                $test->setBackupGlobals($this->backupGlobals);
                $test->setSharedFixture($this->sharedFixture);
                $test->run($result, $filter, $groups, $excludeGroups);
            } else {
                $runTest = TRUE;

                if ($filter !== FALSE ) {
                    $tmp = PHPUnit_Util_Test::describe($test, FALSE);

                    if ($tmp[0] != '') {
                        $name = join('::', $tmp);
                    } else {
                        $name = $tmp[1];
                    }

                    if (preg_match($filter, $name) == 0) {
                        $runTest = FALSE;
                    }
                }

                if ($runTest) {
                    if ($test instanceof PHPUnit_Framework_TestCase) {
                        $test->setBackupGlobals($this->backupGlobals);
                        $test->setSharedFixture($this->sharedFixture);
                    }
>>>>>>> 187a89ae

            if (!$test instanceof PHPUnit_Framework_TestSuite) {
                $this->runTest($test, $result);
            }
        }

        $result->endTestSuite($this);
        $this->tearDown();

        return $result;
    }

    /**
     * Runs a test.
     *
     * @param  PHPUnit_Framework_Test        $test
     * @param  PHPUnit_Framework_TestResult  $testResult
     */
    public function runTest(PHPUnit_Framework_Test $test, PHPUnit_Framework_TestResult $result)
    {
        $test->run($result);
    }

    /**
     * Sets the name of the suite.
     *
     * @param  string
     */
    public function setName($name)
    {
        $this->name = $name;
    }

    /**
     * Returns the test at the given index.
     *
     * @param  integer
     * @return PHPUnit_Framework_Test
     */
    public function testAt($index)
    {
        if (isset($this->tests[$index])) {
            return $this->tests[$index];
        } else {
            return FALSE;
        }
    }

    /**
     * Returns the tests as an enumeration.
     *
     * @return array
     */
    public function tests()
    {
        return $this->tests;
    }

    /**
     * Mark the test suite as skipped.
     *
     * @param  string  $message
     * @throws PHPUnit_Framework_SkippedTestSuiteError
     * @since  Method available since Release 3.0.0
     */
    public function markTestSuiteSkipped($message = '')
    {
        throw new PHPUnit_Framework_SkippedTestSuiteError($message);
    }

    /**
     * @param  ReflectionMethod $method
     * @param  string           $groups
     * @param  array            $names
     * @param  ReflectionClass  $theClass
     */
    protected function addTestMethod(ReflectionMethod $method, $groups, Array &$names, ReflectionClass $theClass)
    {
        $name = $method->getName();

        if (in_array($name, $names)) {
            return;
        }

        if ($this->isPublicTestMethod($method)) {
            $names[] = $name;

            $this->addTest(
              self::createTest(
                $theClass,
                $name,
                $groups
              ),
              $groups
            );
        }

        else if ($this->isTestMethod($method)) {
            $this->addTest(
              self::warning(
                sprintf(
                  'Test method "%s" is not public.',

                  $name
                )
              )
            );
        }
    }

    /**
     * @param  ReflectionMethod $method
     * @return boolean
     */
    public static function isPublicTestMethod(ReflectionMethod $method)
    {
        return (self::isTestMethod($method) && $method->isPublic());
    }

    /**
     * @param  ReflectionMethod $method
     * @return boolean
     */
    public static function isTestMethod(ReflectionMethod $method)
    {
        if (strpos($method->name, 'test') === 0) {
            return TRUE;
        }

        // @scenario on TestCase::testMethod()
        // @test     on TestCase::testMethod()
        return strpos($method->getDocComment(), '@test')     !== FALSE ||
                strpos($method->getDocComment(), '@scenario') !== FALSE;
    }

    /**
     * @param  string  $message
     * @return PHPUnit_Framework_Warning
     */
    protected static function warning($message)
    {
        return new PHPUnit_Framework_Warning($message);
    }

    /**
     * @param  boolean $backupGlobals
     * @since  Method available since Release 3.3.0
     */
    public function setBackupGlobals($backupGlobals)
    {
        if (is_null($this->backupGlobals) && is_bool($backupGlobals)) {
            $this->backupGlobals = $backupGlobals;
        }
    }

    /**
     * Sets the shared fixture for the tests of this test suite.
     *
     * @param  mixed $sharedFixture
     * @since  Method available since Release 3.1.0
     */
    public function setSharedFixture($sharedFixture)
    {
        $this->sharedFixture = $sharedFixture;
    }

    /**
     * Returns an iterator for this test suite.
     *
     * @return RecursiveIteratorIterator
     * @since  Method available since Release 3.1.0
     */
    public function getIterator()
    {
        return new RecursiveIteratorIterator(
          new PHPUnit_Util_TestSuiteIterator($this)
        );
    }

    /**
     * Template Method that is called before the tests
     * of this test suite are run.
     *
     * @since  Method available since Release 3.1.0
     */
    protected function setUp()
    {
    }

    /**
     * Template Method that is called after the tests
     * of this test suite have finished running.
     *
     * @since  Method available since Release 3.1.0
     */
    protected function tearDown()
    {
    }
}

}
?><|MERGE_RESOLUTION|>--- conflicted
+++ resolved
@@ -51,9 +51,6 @@
 require_once 'PHPUnit/Util/Filter.php';
 require_once 'PHPUnit/Util/Test.php';
 require_once 'PHPUnit/Util/TestSuiteIterator.php';
-require_once 'PHPUnit/Util/TestSuiteIterator/GroupFilter.php';
-require_once 'PHPUnit/Util/TestSuiteIterator/NameFilter.php';
-require_once 'PHPUnit/Util/TestSuiteIterator/RecursiveIteratorIterator.php';
 
 PHPUnit_Util_Filter::addFileToFilter(__FILE__, 'PHPUNIT');
 
@@ -252,7 +249,7 @@
      *
      * @return string
      */
-    public function __toString()
+    public function toString()
     {
         return $this->getName();
     }
@@ -615,22 +612,6 @@
         }
 
         $result->startTestSuite($this);
-<<<<<<< HEAD
-
-        $tests = new PHPUnit_Util_TestSuiteIterator_NameFilter(
-          new PHPUnit_Util_TestSuiteIterator_GroupFilter(
-            new PHPUnit_Util_TestSuiteIterator_RecursiveIteratorIterator(
-              new PHPUnit_Util_TestSuiteIterator($this),
-              PHPUnit_Util_TestSuiteIterator_RecursiveIteratorIterator::SELF_FIRST,
-              0,
-              $result
-            ),
-            $groups,
-            $excludeGroups
-          ),
-          $filter
-        );
-=======
         $tests = array();
 
         if (empty($excludeGroups)) {
@@ -650,20 +631,12 @@
                 }
             }
         }
->>>>>>> 187a89ae
 
         foreach ($tests as $test) {
             if ($result->shouldStop()) {
                 break;
             }
 
-<<<<<<< HEAD
-            if ($test instanceof PHPUnit_Framework_TestCase ||
-                $test instanceof PHPUnit_Framework_TestSuite) {
-                $test->setBackupGlobals($this->backupGlobals);
-                $test->setSharedFixture($this->sharedFixture);
-            }
-=======
             if ($test instanceof PHPUnit_Framework_TestSuite) {
                 $test->setBackupGlobals($this->backupGlobals);
                 $test->setSharedFixture($this->sharedFixture);
@@ -690,10 +663,9 @@
                         $test->setBackupGlobals($this->backupGlobals);
                         $test->setSharedFixture($this->sharedFixture);
                     }
->>>>>>> 187a89ae
-
-            if (!$test instanceof PHPUnit_Framework_TestSuite) {
-                $this->runTest($test, $result);
+
+                    $this->runTest($test, $result);
+                }
             }
         }
 
