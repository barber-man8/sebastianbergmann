<?php
/*
 * This file is part of PHPUnit.
 *
 * (c) Sebastian Bergmann <sebastian@phpunit.de>
 *
 * For the full copyright and license information, please view the LICENSE
 * file that was distributed with this source code.
 */

namespace PHPUnit\Framework\Constraint;

use PHPUnit\Framework\ExpectationFailedException;
use PHPUnit\Framework\TestFailure;

final class LogicalOrTest extends ConstraintTestCase
{
<<<<<<< HEAD
    public function testFromConstraintsReturnsConstraint(): void
=======
    public function testSetConstraintsDecoratesNonConstraintWithIsEqual()
    {
        $constraints = [
            new \stdClass(),
        ];

        $constraint = new LogicalOr();

        $constraint->setConstraints($constraints);

        $this->assertTrue($constraint->evaluate(new \stdClass(), '', true));
    }

    public function testCountReturnsCountOfComposedConstraints()
    {
        $counts = [
            3,
            5,
            8,
        ];

        $constraints = \array_map(function (int $count) {
            return \CountConstraint::fromCount($count);
        }, $counts);

        $constraint = new LogicalOr();

        $constraint->setConstraints($constraints);

        $expected = \array_sum($counts);

        $this->assertSame($expected, $constraint->count());
    }

    public function testToStringReturnsImplodedStringRepresentationOfComposedConstraintsGluedWithOr()
    {
        $names = [
            'is healthy',
            'is rich in amino acids',
            'is rich in unsaturated fats',
        ];

        $constraints = \array_map(function (string $name) {
            return \NamedConstraint::fromName($name);
        }, $names);

        $constraint = new LogicalOr();

        $constraint->setConstraints($constraints);

        $expected = \implode(' or ', $names);

        $this->assertSame($expected, $constraint->toString());
    }

    /**
     * @dataProvider providerFailingConstraints
     *
     * @param Constraint[] $constraints
     */
    public function testEvaluateReturnsFalseIfAllOfTheComposedConstraintsEvaluateToFalse(array $constraints)
    {
        $constraint = new LogicalOr();

        $constraint->setConstraints($constraints);

        $this->assertFalse($constraint->evaluate('whatever', '', true));
    }

    /**
     * @dataProvider providerSucceedingConstraints
     *
     * @param Constraint[] $constraints
     */
    public function testEvaluateReturnsTrueIfAnyOfTheComposedConstraintsEvaluateToTrue(array $constraints)
>>>>>>> 5da822e3
    {
        $constraint = new LogicalOr();

        $constraint->setConstraints($constraints);

        $this->assertTrue($constraint->evaluate('whatever', '', true));
    }

    /**
     * @dataProvider providerFailingConstraints
     *
     * @param Constraint[] $constraints
     */
    public function testEvaluateThrowsExceptionIfAllOfTheComposedConstraintsEvaluateToFalse(array $constraints)
    {
        $other = 'whatever';

        $constraint = new LogicalOr();

        $constraint->setConstraints($constraints);

        try {
            $constraint->evaluate($other);
        } catch (ExpectationFailedException $exception) {
            $toString = $this->stringify($constraints);

            $expectedDescription = <<<EOF
Failed asserting that '$other' $toString.

EOF;

            $this->assertEquals($expectedDescription, TestFailure::exceptionToString($exception));

            return;
        }

        $this->fail();
    }

    /**
     * @dataProvider providerFailingConstraints
     *
     * @param Constraint[] $constraints
     */
    public function testEvaluateThrowsExceptionWithCustomMessageIfAllOfTheComposedConstraintsEvaluateToFalse(array $constraints)
    {
        $other             = 'whatever';
        $customDescription = 'Not very happy about the results at this point in time, I have to admit!';

        $constraint = new LogicalOr();

        $constraint->setConstraints($constraints);

        try {
            $constraint->evaluate(
                $other,
                $customDescription
            );
        } catch (ExpectationFailedException $exception) {
            $toString = $this->stringify($constraints);

            $expectedDescription = <<<EOF
$customDescription
Failed asserting that '$other' $toString.

EOF;

            $this->assertEquals($expectedDescription, TestFailure::exceptionToString($exception));

            return;
        }

        $this->fail();
    }

    /**
     * @dataProvider providerSucceedingConstraints
     *
     * @param Constraint[] $constraints
     */
    public function testEvaluateReturnsNothingIfAnyOfTheComposedConstraintsEvaluateToTrue(array $constraints)
    {
        $constraint = new LogicalOr();

        $constraint->setConstraints($constraints);

        $this->assertNull($constraint->evaluate('whatever'));
    }

    public function providerFailingConstraints(): \Generator
    {
        $values = [
            'single' => [
                new \FalsyConstraint(),
                new \FalsyConstraint(),
                new \FalsyConstraint(),
            ],
            'multiple' => [
                new \FalsyConstraint(),
                new \FalsyConstraint(),
                new \FalsyConstraint(),
            ],
        ];

        foreach ($values as $key => $constraints) {
            yield $key => [
                $constraints,
            ];
        }
    }

    public function providerSucceedingConstraints(): \Generator
    {
        $values = [
            'single' => [
                new \TruthyConstraint(),
            ],
            'multiple' => [
                new \FalsyConstraint(),
                new \TruthyConstraint(),
                new \FalsyConstraint(),
            ],
        ];

        foreach ($values as $key => $constraints) {
            yield $key => [
                $constraints,
            ];
        }
    }

    private function stringify(array $constraints) : string
    {
        return \implode(
            ' or ',
            \array_map(function (Constraint $constraint) {
                return $constraint->toString();
            }, $constraints)
        );
    }
}<|MERGE_RESOLUTION|>--- conflicted
+++ resolved
@@ -15,10 +15,7 @@
 
 final class LogicalOrTest extends ConstraintTestCase
 {
-<<<<<<< HEAD
-    public function testFromConstraintsReturnsConstraint(): void
-=======
-    public function testSetConstraintsDecoratesNonConstraintWithIsEqual()
+    public function testSetConstraintsDecoratesNonConstraintWithIsEqual(): void
     {
         $constraints = [
             new \stdClass(),
@@ -31,7 +28,7 @@
         $this->assertTrue($constraint->evaluate(new \stdClass(), '', true));
     }
 
-    public function testCountReturnsCountOfComposedConstraints()
+    public function testCountReturnsCountOfComposedConstraints(): void
     {
         $counts = [
             3,
@@ -52,7 +49,7 @@
         $this->assertSame($expected, $constraint->count());
     }
 
-    public function testToStringReturnsImplodedStringRepresentationOfComposedConstraintsGluedWithOr()
+    public function testToStringReturnsImplodedStringRepresentationOfComposedConstraintsGluedWithOr(): void
     {
         $names = [
             'is healthy',
@@ -78,7 +75,7 @@
      *
      * @param Constraint[] $constraints
      */
-    public function testEvaluateReturnsFalseIfAllOfTheComposedConstraintsEvaluateToFalse(array $constraints)
+    public function testEvaluateReturnsFalseIfAllOfTheComposedConstraintsEvaluateToFalse(array $constraints): void
     {
         $constraint = new LogicalOr();
 
@@ -92,8 +89,7 @@
      *
      * @param Constraint[] $constraints
      */
-    public function testEvaluateReturnsTrueIfAnyOfTheComposedConstraintsEvaluateToTrue(array $constraints)
->>>>>>> 5da822e3
+    public function testEvaluateReturnsTrueIfAnyOfTheComposedConstraintsEvaluateToTrue(array $constraints): void
     {
         $constraint = new LogicalOr();
 
@@ -107,7 +103,7 @@
      *
      * @param Constraint[] $constraints
      */
-    public function testEvaluateThrowsExceptionIfAllOfTheComposedConstraintsEvaluateToFalse(array $constraints)
+    public function testEvaluateThrowsExceptionIfAllOfTheComposedConstraintsEvaluateToFalse(array $constraints): void
     {
         $other = 'whatever';
 
@@ -138,7 +134,7 @@
      *
      * @param Constraint[] $constraints
      */
-    public function testEvaluateThrowsExceptionWithCustomMessageIfAllOfTheComposedConstraintsEvaluateToFalse(array $constraints)
+    public function testEvaluateThrowsExceptionWithCustomMessageIfAllOfTheComposedConstraintsEvaluateToFalse(array $constraints): void
     {
         $other             = 'whatever';
         $customDescription = 'Not very happy about the results at this point in time, I have to admit!';
@@ -174,7 +170,7 @@
      *
      * @param Constraint[] $constraints
      */
-    public function testEvaluateReturnsNothingIfAnyOfTheComposedConstraintsEvaluateToTrue(array $constraints)
+    public function testEvaluateReturnsNothingIfAnyOfTheComposedConstraintsEvaluateToTrue(array $constraints): void
     {
         $constraint = new LogicalOr();
 
@@ -225,7 +221,7 @@
         }
     }
 
-    private function stringify(array $constraints) : string
+    private function stringify(array $constraints): string
     {
         return \implode(
             ' or ',
