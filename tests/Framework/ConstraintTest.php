--- conflicted
+++ resolved
@@ -2271,17 +2271,9 @@
         $this->fail();
     }
 
-<<<<<<< HEAD
-=======
-    /**
-     * @covers PHPUnit_Framework_Constraint_StringContains
-     * @covers PHPUnit_Framework_Assert::stringContains
-     * @covers PHPUnit_Framework_Constraint::count
-     * @covers PHPUnit_Framework_TestFailure::exceptionToString
-     */
     public function testConstraintStringContainsWhenIgnoreCase()
     {
-        $constraint = PHPUnit_Framework_Assert::stringContains('oryginał', true);
+        $constraint = Assert::stringContains('oryginał', true);
 
         $this->assertFalse($constraint->evaluate('oryginal', '', true));
         $this->assertTrue($constraint->evaluate('ORYGINAŁ', '', true));
@@ -2289,33 +2281,14 @@
         $this->assertEquals('contains "oryginał"', $constraint->toString());
         $this->assertEquals(1, count($constraint));
 
-        try {
-            $constraint->evaluate('oryginal');
-        } catch (PHPUnit_Framework_ExpectationFailedException $e) {
-            $this->assertEquals(
-                <<<EOF
-Failed asserting that 'oryginal' contains "oryginał".
-
-EOF
-                ,
-                PHPUnit_Framework_TestFailure::exceptionToString($e)
-            );
-
-            return;
-        }
-
-        $this->fail();
-    }
-
-    /**
-     * @covers PHPUnit_Framework_Constraint_StringContains
-     * @covers PHPUnit_Framework_Assert::stringContains
-     * @covers PHPUnit_Framework_Constraint::count
-     * @covers PHPUnit_Framework_TestFailure::exceptionToString
-     */
+        $this->expectException(ExpectationFailedException::class);
+
+        $constraint->evaluate('oryginal');
+    }
+
     public function testConstraintStringContainsForUtf8StringWhenNotIgnoreCase()
     {
-        $constraint = PHPUnit_Framework_Assert::stringContains('oryginał', false);
+        $constraint = Assert::stringContains('oryginał', false);
 
         $this->assertFalse($constraint->evaluate('oryginal', '', true));
         $this->assertFalse($constraint->evaluate('ORYGINAŁ', '', true));
@@ -2323,30 +2296,11 @@
         $this->assertEquals('contains "oryginał"', $constraint->toString());
         $this->assertEquals(1, count($constraint));
 
-        try {
-            $constraint->evaluate('oryginal');
-        } catch (PHPUnit_Framework_ExpectationFailedException $e) {
-            $this->assertEquals(
-                <<<EOF
-Failed asserting that 'oryginal' contains "oryginał".
-
-EOF
-                ,
-                PHPUnit_Framework_TestFailure::exceptionToString($e)
-            );
-
-            return;
-        }
-
-        $this->fail();
-    }
-
-    /**
-     * @covers PHPUnit_Framework_Constraint_StringContains
-     * @covers PHPUnit_Framework_Assert::stringContains
-     * @covers PHPUnit_Framework_TestFailure::exceptionToString
-     */
->>>>>>> d963af56
+        $this->expectException(ExpectationFailedException::class);
+
+        $constraint->evaluate('oryginal');
+    }
+
     public function testConstraintStringContains2()
     {
         $constraint = Assert::stringContains('foo');
@@ -2399,19 +2353,10 @@
         $this->fail();
     }
 
-<<<<<<< HEAD
-=======
-    /**
-     * @covers PHPUnit_Framework_Constraint_StringContains
-     * @covers PHPUnit_Framework_Constraint_Not
-     * @covers PHPUnit_Framework_Assert::stringContains
-     * @covers PHPUnit_Framework_Assert::logicalNot
-     * @covers PHPUnit_Framework_TestFailure::exceptionToString
-     */
     public function testConstraintStringNotContainsWhenIgnoreCase()
     {
-        $constraint = PHPUnit_Framework_Assert::logicalNot(
-            PHPUnit_Framework_Assert::stringContains('oryginał')
+        $constraint = Assert::logicalNot(
+            Assert::stringContains('oryginał')
         );
 
         $this->assertTrue($constraint->evaluate('original', '', true));
@@ -2420,35 +2365,15 @@
         $this->assertEquals('does not contain "oryginał"', $constraint->toString());
         $this->assertEquals(1, count($constraint));
 
-        try {
-            $constraint->evaluate('ORYGINAŁ');
-        } catch (PHPUnit_Framework_ExpectationFailedException $e) {
-            $this->assertEquals(
-                <<<EOF
-Failed asserting that 'ORYGINAŁ' does not contain "oryginał".
-
-EOF
-                ,
-                PHPUnit_Framework_TestFailure::exceptionToString($e)
-            );
-
-            return;
-        }
-
-        $this->fail();
-    }
-
-    /**
-     * @covers PHPUnit_Framework_Constraint_StringContains
-     * @covers PHPUnit_Framework_Constraint_Not
-     * @covers PHPUnit_Framework_Assert::stringContains
-     * @covers PHPUnit_Framework_Assert::logicalNot
-     * @covers PHPUnit_Framework_TestFailure::exceptionToString
-     */
+        $this->expectException(ExpectationFailedException::class);
+
+        $constraint->evaluate('ORYGINAŁ');
+    }
+
     public function testConstraintStringNotContainsForUtf8StringWhenNotIgnoreCase()
     {
-        $constraint = PHPUnit_Framework_Assert::logicalNot(
-            PHPUnit_Framework_Assert::stringContains('oryginał', false)
+        $constraint = Assert::logicalNot(
+            Assert::stringContains('oryginał', false)
         );
 
         $this->assertTrue($constraint->evaluate('original', '', true));
@@ -2457,32 +2382,11 @@
         $this->assertEquals('does not contain "oryginał"', $constraint->toString());
         $this->assertEquals(1, count($constraint));
 
-        try {
-            $constraint->evaluate('oryginał');
-        } catch (PHPUnit_Framework_ExpectationFailedException $e) {
-            $this->assertEquals(
-                <<<EOF
-Failed asserting that 'oryginał' does not contain "oryginał".
-
-EOF
-                ,
-                PHPUnit_Framework_TestFailure::exceptionToString($e)
-            );
-
-            return;
-        }
-
-        $this->fail();
-    }
-
-    /**
-     * @covers PHPUnit_Framework_Constraint_StringContains
-     * @covers PHPUnit_Framework_Constraint_Not
-     * @covers PHPUnit_Framework_Assert::stringContains
-     * @covers PHPUnit_Framework_Assert::logicalNot
-     * @covers PHPUnit_Framework_TestFailure::exceptionToString
-     */
->>>>>>> d963af56
+        $this->expectException(ExpectationFailedException::class);
+
+        $constraint->evaluate('oryginał');
+    }
+
     public function testConstraintStringNotContains2()
     {
         $constraint = Assert::logicalNot(
