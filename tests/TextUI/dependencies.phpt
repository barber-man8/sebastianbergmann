--- conflicted
+++ resolved
@@ -38,8 +38,4 @@
 This test depends on "DependencyFailureTest::testOne" to pass.
 
 FAILURES!
-<<<<<<< HEAD
-Tests: 4, Assertions: 4, Failures: 1, Skipped: 3.
-=======
-Tests: 7, Assertions: 0, Failures: 1, Skipped: 3.
->>>>>>> 958a0d60
+Tests: 7, Assertions: 4, Failures: 1, Skipped: 3.