<?php declare(strict_types=1);
/*
 * This file is part of PHPUnit.
 *
 * (c) Sebastian Bergmann <sebastian@phpunit.de>
 *
 * For the full copyright and license information, please view the LICENSE
 * file that was distributed with this source code.
 */
namespace PHPUnit\Util;

use PharIo\Version\VersionConstraint;
use PHPUnit\Framework\CodeCoverageException;
use PHPUnit\Framework\InvalidDataProviderException;
use PHPUnit\Framework\TestCase;
use PHPUnit\Framework\Warning;
use PHPUnit\Util\Annotation\DocBlock;

/**
 * @small
 */
final class TestClassTest extends TestCase
{
    /**
     * @var string
     */
    private $fileRequirementsTest;

    /**
     * @testdox Test::getRequirements() for $test
     * @dataProvider requirementsProvider
     *
     * @throws Warning
     * @throws \PHPUnit\Framework\ExpectationFailedException
     * @throws \SebastianBergmann\RecursionContext\InvalidArgumentException
     */
    public function testGetRequirements($test, $result): void
    {
        $this->assertEquals(
            $result,
            Test::getRequirements(\RequirementsTest::class, $test)
        );
    }

    public function requirementsProvider(): array
    {
        return [
            [
                'testOne',
                ['__OFFSET' => [
                    '__FILE' => $this->getRequirementsTestClassFile(),
                ]],
            ],

            [
                'testTwo',
                [
                    '__OFFSET' => [
                        '__FILE'  => $this->getRequirementsTestClassFile(),
                        'PHPUnit' => 19,
                    ],
                    'PHPUnit' => ['version' => '1.0', 'operator' => ''],
                ],
            ],

            [
                'testThree',
                [
                    '__OFFSET' => [
                        '__FILE' => $this->getRequirementsTestClassFile(),
                        'PHP'    => 26,
                    ],
                    'PHP'        => ['version' => '2.0', 'operator' => ''],
                ],
            ],

            [
                'testFour',
                [
                    '__OFFSET' => [
                        '__FILE'  => $this->getRequirementsTestClassFile(),
                        'PHPUnit' => 33,
                        'PHP'     => 34,
                    ],
                    'PHPUnit'    => ['version' => '2.0', 'operator' => ''],
                    'PHP'        => ['version' => '1.0', 'operator' => ''],
                ],
            ],

            [
                'testFive',
                [
                    '__OFFSET' => [
                        '__FILE' => $this->getRequirementsTestClassFile(),
                        'PHP'    => 41,
                    ],
                    'PHP'        => ['version' => '5.4.0RC6', 'operator' => ''],
                ],
            ],

            [
                'testSix',
                [
                    '__OFFSET' => [
                        '__FILE' => $this->getRequirementsTestClassFile(),
                        'PHP'    => 48,
                    ],
                    'PHP'        => ['version' => '5.4.0-alpha1', 'operator' => ''],
                ],
            ],

            [
                'testSeven',
                [
                    '__OFFSET' => [
                        '__FILE' => $this->getRequirementsTestClassFile(),
                        'PHP'    => 55,
                    ],
                    'PHP'        => ['version' => '5.4.0beta2', 'operator' => ''],
                ],
            ],

            [
                'testEight',
                [
                    '__OFFSET' => [
                        '__FILE' => $this->getRequirementsTestClassFile(),
                        'PHP'    => 62,
                    ],
                    'PHP'        => ['version' => '5.4-dev', 'operator' => ''],
                ],
            ],

            [
                'testNine',
                [
                    '__OFFSET' => [
                        '__FILE'            => $this->getRequirementsTestClassFile(),
                        'function_testFunc' => 69,
                    ],
                    'functions'  => ['testFunc'],
                ],
            ],

            [
                'testTen',
                [
                    '__OFFSET' => [
                        '__FILE'            => $this->getRequirementsTestClassFile(),
                        'extension_testExt' => 85,
                    ],
                    'extensions' => ['testExt'],
                ],
            ],

            [
                'testEleven',
                [
                    '__OFFSET' => [
                        '__FILE'   => $this->getRequirementsTestClassFile(),
                        'OS'       => 92,
                        'OSFAMILY' => 93,
                    ],
                    'OS'         => 'SunOS',
                    'OSFAMILY'   => 'Solaris',
                ],
            ],

            [
                'testSpace',
                [
                    '__OFFSET' => [
                        '__FILE'        => $this->getRequirementsTestClassFile(),
                        'extension_spl' => 171,
                        'OS'            => 172,
                    ],
                    'extensions' => ['spl'],
                    'OS'         => '.*',
                ],
            ],

            [
                'testAllPossibleRequirements',
                [
                    '__OFFSET' => [
                        '__FILE'                  => $this->getRequirementsTestClassFile(),
                        'PHP'                     => 100,
                        'PHPUnit'                 => 101,
                        'OS'                      => 102,
                        'function_testFuncOne'    => 103,
                        'function_testFunc2'      => 104,
                        'extension_testExtOne'    => 105,
                        'extension_testExt2'      => 106,
                        'extension_testExtThree'  => 107,
                        '__SETTING_not_a_setting' => 108,
                    ],
                    'PHP'       => ['version' => '99-dev', 'operator' => ''],
                    'PHPUnit'   => ['version' => '99-dev', 'operator' => ''],
                    'OS'        => 'DOESNOTEXIST',
                    'functions' => [
                        'testFuncOne',
                        'testFunc2',
                    ],
                    'setting'   => [
                        'not_a_setting' => 'Off',
                    ],
                    'extensions' => [
                        'testExtOne',
                        'testExt2',
                        'testExtThree',
                    ],
                    'extension_versions' => [
                        'testExtThree' => ['version' => '2.0', 'operator' => ''],
                    ],
                ],
            ],

            ['testSpecificExtensionVersion',
                [
                    '__OFFSET' => [
                        '__FILE'            => $this->getRequirementsTestClassFile(),
                        'extension_testExt' => 179,
                    ],
                    'extension_versions' => ['testExt' => ['version' => '1.8.0', 'operator' => '']],
                    'extensions'         => ['testExt'],
                ],
            ],
            ['testPHPVersionOperatorLessThan',
                [
                    '__OFFSET' => [
                        '__FILE' => $this->getRequirementsTestClassFile(),
                        'PHP'    => 187,
                    ],
                    'PHP' => ['version' => '5.4', 'operator' => '<'],
                ],
            ],
            ['testPHPVersionOperatorLessThanEquals',
                [
                    '__OFFSET' => [
                        '__FILE' => $this->getRequirementsTestClassFile(),
                        'PHP'    => 195,
                    ],
                    'PHP' => ['version' => '5.4', 'operator' => '<='],
                ],
            ],
            ['testPHPVersionOperatorGreaterThan',
                [
                    '__OFFSET' => [
                        '__FILE' => $this->getRequirementsTestClassFile(),
                        'PHP'    => 203,
                    ],
                    'PHP' => ['version' => '99', 'operator' => '>'],
                ],
            ],
            ['testPHPVersionOperatorGreaterThanEquals',
                [
                    '__OFFSET' => [
                        '__FILE' => $this->getRequirementsTestClassFile(),
                        'PHP'    => 211,
                    ],
                    'PHP' => ['version' => '99', 'operator' => '>='],
                ],
            ],
            ['testPHPVersionOperatorEquals',
                [
                    '__OFFSET' => [
                        '__FILE' => $this->getRequirementsTestClassFile(),
                        'PHP'    => 219,
                    ],
                    'PHP' => ['version' => '5.4', 'operator' => '='],
                ],
            ],
            ['testPHPVersionOperatorDoubleEquals',
                [
                    '__OFFSET' => [
                        '__FILE' => $this->getRequirementsTestClassFile(),
                        'PHP'    => 227,
                    ],
                    'PHP' => ['version' => '5.4', 'operator' => '=='],
                ],
            ],
            ['testPHPVersionOperatorBangEquals',
                [
                    '__OFFSET' => [
                        '__FILE' => $this->getRequirementsTestClassFile(),
                        'PHP'    => 235,
                    ],
                    'PHP' => ['version' => '99', 'operator' => '!='],
                ],
            ],
            ['testPHPVersionOperatorNotEquals',
                [
                    '__OFFSET' => [
                        '__FILE' => $this->getRequirementsTestClassFile(),
                        'PHP'    => 243,
                    ],
                    'PHP' => ['version' => '99', 'operator' => '<>'],
                ],
            ],
            ['testPHPVersionOperatorNoSpace',
                [
                    '__OFFSET' => [
                        '__FILE' => $this->getRequirementsTestClassFile(),
                        'PHP'    => 251,
                    ],
                    'PHP' => ['version' => '99', 'operator' => '>='],
                ],
            ],
            ['testPHPUnitVersionOperatorLessThan',
                [
                    '__OFFSET' => [
                        '__FILE'  => $this->getRequirementsTestClassFile(),
                        'PHPUnit' => 259,
                    ],
                    'PHPUnit' => ['version' => '1.0', 'operator' => '<'],
                ],
            ],
            ['testPHPUnitVersionOperatorLessThanEquals',
                [
                    '__OFFSET' => [
                        '__FILE'  => $this->getRequirementsTestClassFile(),
                        'PHPUnit' => 267,
                    ],
                    'PHPUnit' => ['version' => '1.0', 'operator' => '<='],
                ],
            ],
            ['testPHPUnitVersionOperatorGreaterThan',
                [
                    '__OFFSET' => [
                        '__FILE'  => $this->getRequirementsTestClassFile(),
                        'PHPUnit' => 275,
                    ],
                    'PHPUnit' => ['version' => '99', 'operator' => '>'],
                ],
            ],
            ['testPHPUnitVersionOperatorGreaterThanEquals',
                [
                    '__OFFSET' => [
                        '__FILE'  => $this->getRequirementsTestClassFile(),
                        'PHPUnit' => 283,
                    ],
                    'PHPUnit' => ['version' => '99', 'operator' => '>='],
                ],
            ],
            ['testPHPUnitVersionOperatorEquals',
                [
                    '__OFFSET' => [
                        '__FILE'  => $this->getRequirementsTestClassFile(),
                        'PHPUnit' => 291,
                    ],
                    'PHPUnit' => ['version' => '1.0', 'operator' => '='],
                ],
            ],
            ['testPHPUnitVersionOperatorDoubleEquals',
                [
                    '__OFFSET' => [
                        '__FILE'  => $this->getRequirementsTestClassFile(),
                        'PHPUnit' => 299,
                    ],
                    'PHPUnit' => ['version' => '1.0', 'operator' => '=='],
                ],
            ],
            ['testPHPUnitVersionOperatorBangEquals',
                [
                    '__OFFSET' => [
                        '__FILE'  => $this->getRequirementsTestClassFile(),
                        'PHPUnit' => 307,
                    ],
                    'PHPUnit' => ['version' => '99', 'operator' => '!='],
                ],
            ],
            ['testPHPUnitVersionOperatorNotEquals',
                [
                    '__OFFSET' => [
                        '__FILE'  => $this->getRequirementsTestClassFile(),
                        'PHPUnit' => 315,
                    ],
                    'PHPUnit' => ['version' => '99', 'operator' => '<>'],
                ],
            ],
            ['testPHPUnitVersionOperatorNoSpace',
                [
                    '__OFFSET' => [
                        '__FILE'  => $this->getRequirementsTestClassFile(),
                        'PHPUnit' => 323,
                    ],
                    'PHPUnit' => ['version' => '99', 'operator' => '>='],
                ],
            ],
            ['testExtensionVersionOperatorLessThanEquals',
                [
                    '__OFFSET' => [
                        '__FILE'               => $this->getRequirementsTestClassFile(),
                        'extension_testExtOne' => 337,
                    ],
                    'extensions'         => ['testExtOne'],
                    'extension_versions' => ['testExtOne' => ['version' => '1.0', 'operator' => '<=']],
                ],
            ],
            ['testExtensionVersionOperatorGreaterThan',
                [
                    '__OFFSET' => [
                        '__FILE'               => $this->getRequirementsTestClassFile(),
                        'extension_testExtOne' => 344,
                    ],
                    'extensions'         => ['testExtOne'],
                    'extension_versions' => ['testExtOne' => ['version' => '99', 'operator' => '>']],
                ],
            ],
            ['testExtensionVersionOperatorGreaterThanEquals',
                [
                    '__OFFSET' => [
                        '__FILE'               => $this->getRequirementsTestClassFile(),
                        'extension_testExtOne' => 351,
                    ],
                    'extensions'         => ['testExtOne'],
                    'extension_versions' => ['testExtOne' => ['version' => '99', 'operator' => '>=']],
                ],
            ],
            ['testExtensionVersionOperatorEquals',
                [
                    '__OFFSET' => [
                        '__FILE'               => $this->getRequirementsTestClassFile(),
                        'extension_testExtOne' => 358,
                    ],
                    'extensions'         => ['testExtOne'],
                    'extension_versions' => ['testExtOne' => ['version' => '1.0', 'operator' => '=']],
                ],
            ],
            ['testExtensionVersionOperatorDoubleEquals',
                [
                    '__OFFSET' => [
                        '__FILE'               => $this->getRequirementsTestClassFile(),
                        'extension_testExtOne' => 365,
                    ],
                    'extensions'         => ['testExtOne'],
                    'extension_versions' => ['testExtOne' => ['version' => '1.0', 'operator' => '==']],
                ],
            ],
            ['testExtensionVersionOperatorBangEquals',
                [
                    '__OFFSET' => [
                        '__FILE'               => $this->getRequirementsTestClassFile(),
                        'extension_testExtOne' => 372,
                    ],
                    'extensions'         => ['testExtOne'],
                    'extension_versions' => ['testExtOne' => ['version' => '99', 'operator' => '!=']],
                ],
            ],
            ['testExtensionVersionOperatorNotEquals',
                [
                    '__OFFSET' => [
                        '__FILE'               => $this->getRequirementsTestClassFile(),
                        'extension_testExtOne' => 379,
                    ],
                    'extensions'         => ['testExtOne'],
                    'extension_versions' => ['testExtOne' => ['version' => '99', 'operator' => '<>']],
                ],
            ],
            ['testExtensionVersionOperatorNoSpace',
                [
                    '__OFFSET' => [
                        '__FILE'               => $this->fileRequirementsTest,
                        'extension_testExtOne' => 386,
                    ],
                    'extensions'         => ['testExtOne'],
                    'extension_versions' => ['testExtOne' => ['version' => '99', 'operator' => '>=']],
                ],
            ],
        ];
    }

    /**
     * @testdox Test::getRequirements() with constraints for $test
     * @dataProvider requirementsWithVersionConstraintsProvider
     *
     * @throws Exception
     * @throws Warning
     * @throws \PHPUnit\Framework\ExpectationFailedException
     * @throws \SebastianBergmann\RecursionContext\InvalidArgumentException
     */
    public function testGetRequirementsWithVersionConstraints($test, array $result): void
    {
        $requirements = Test::getRequirements(\RequirementsTest::class, $test);

        foreach ($result as $type => $expected_requirement) {
            $this->assertArrayHasKey(
                "{$type}_constraint",
                $requirements
            );
            $this->assertArrayHasKey(
                'constraint',
                $requirements["{$type}_constraint"]
            );
            $this->assertInstanceOf(
                VersionConstraint::class,
                $requirements["{$type}_constraint"]['constraint']
            );
            $this->assertSame(
                $expected_requirement['constraint'],
                $requirements["{$type}_constraint"]['constraint']->asString()
            );
        }
    }

    public function requirementsWithVersionConstraintsProvider(): array
    {
        return [
            [
                'testVersionConstraintTildeMajor',
                [
                    'PHP' => [
                        'constraint' => '~1.0',
                    ],
                    'PHPUnit' => [
                        'constraint' => '~2.0',
                    ],
                ],
            ],
            [
                'testVersionConstraintCaretMajor',
                [
                    'PHP' => [
                        'constraint' => '^1.0',
                    ],
                    'PHPUnit' => [
                        'constraint' => '^2.0',
                    ],
                ],
            ],
            [
                'testVersionConstraintTildeMinor',
                [
                    'PHP' => [
                        'constraint' => '~3.4.7',
                    ],
                    'PHPUnit' => [
                        'constraint' => '~4.7.1',
                    ],
                ],
            ],
            [
                'testVersionConstraintCaretMinor',
                [
                    'PHP' => [
                        'constraint' => '^7.0.17',
                    ],
                    'PHPUnit' => [
                        'constraint' => '^4.7.1',
                    ],
                ],
            ],
            [
                'testVersionConstraintCaretOr',
                [
                    'PHP' => [
                        'constraint' => '^5.6 || ^7.0',
                    ],
                    'PHPUnit' => [
                        'constraint' => '^5.0 || ^6.0',
                    ],
                ],
            ],
            [
                'testVersionConstraintTildeOr',
                [
                    'PHP' => [
                        'constraint' => '~5.6.22 || ~7.0.17',
                    ],
                    'PHPUnit' => [
                        'constraint' => '^5.0.5 || ^6.0.6',
                    ],
                ],
            ],
            [
                'testVersionConstraintTildeOrCaret',
                [
                    'PHP' => [
                        'constraint' => '~5.6.22 || ^7.0',
                    ],
                    'PHPUnit' => [
                        'constraint' => '~5.6.22 || ^7.0',
                    ],
                ],
            ],
            [
                'testVersionConstraintCaretOrTilde',
                [
                    'PHP' => [
                        'constraint' => '^5.6 || ~7.0.17',
                    ],
                    'PHPUnit' => [
                        'constraint' => '^5.6 || ~7.0.17',
                    ],
                ],
            ],
            [
                'testVersionConstraintRegexpIgnoresWhitespace',
                [
                    'PHP' => [
                        'constraint' => '~5.6.22 || ~7.0.17',
                    ],
                    'PHPUnit' => [
                        'constraint' => '~5.6.22 || ~7.0.17',
                    ],
                ],
            ],
        ];
    }

    /**
     * @dataProvider requirementsWithInvalidVersionConstraintsThrowsExceptionProvider
     *
     * @throws Warning
     */
    public function testGetRequirementsWithInvalidVersionConstraintsThrowsException($test): void
    {
        $this->expectException(Warning::class);
        Test::getRequirements(\RequirementsTest::class, $test);
    }

    public function requirementsWithInvalidVersionConstraintsThrowsExceptionProvider(): array
    {
        return [
            ['testVersionConstraintInvalidPhpConstraint'],
            ['testVersionConstraintInvalidPhpUnitConstraint'],
        ];
    }

    public function testGetRequirementsMergesClassAndMethodDocBlocks(): void
    {
        $reflector = new \ReflectionClass(\RequirementsClassDocBlockTest::class);
        $file      = $reflector->getFileName();

        $expectedAnnotations = [
            '__OFFSET' => [
                '__FILE'                  => $file,
                'PHP'                     => 20,
                'PHPUnit'                 => 21,
                'OS'                      => 22,
                'function_testFuncClass'  => 14,
                'extension_testExtClass'  => 15,
                'function_testFuncMethod' => 23,
                'extension_testExtMethod' => 24,
            ],
            'PHP'       => ['version' => '5.4', 'operator' => ''],
            'PHPUnit'   => ['version' => '3.7', 'operator' => ''],
            'OS'        => 'WINNT',
            'functions' => [
                'testFuncClass',
                'testFuncMethod',
            ],
            'extensions' => [
                'testExtClass',
                'testExtMethod',
            ],
        ];

        $this->assertEquals(
            $expectedAnnotations,
            Test::getRequirements(\RequirementsClassDocBlockTest::class, 'testMethod')
        );
    }

    /**
     * @testdox Test::getMissingRequirements() for $test
     * @dataProvider missingRequirementsProvider
     *
     * @throws Warning
     * @throws \PHPUnit\Framework\ExpectationFailedException
     * @throws \SebastianBergmann\RecursionContext\InvalidArgumentException
     */
    public function testGetMissingRequirements($test, $result): void
    {
        $this->assertEquals(
            $result,
            Test::getMissingRequirements(\RequirementsTest::class, $test)
        );
    }

    public function missingRequirementsProvider(): array
    {
        return [
            ['testOne',            []],
            ['testNine',           [
                '__OFFSET_LINE=69',
                '__OFFSET_FILE=' . $this->getRequirementsTestClassFile(),
                'Function testFunc is required.',
            ]],
            ['testTen',            [
                '__OFFSET_LINE=85',
                '__OFFSET_FILE=' . $this->getRequirementsTestClassFile(),
                'Extension testExt is required.',
            ]],
            ['testAlwaysSkip',     [
                '__OFFSET_LINE=143',
                '__OFFSET_FILE=' . $this->getRequirementsTestClassFile(),
                'PHPUnit >= 1111111 is required.',
            ]],
            ['testAlwaysSkip2',    [
                '__OFFSET_LINE=150',
                '__OFFSET_FILE=' . $this->getRequirementsTestClassFile(),
                'PHP >= 9999999 is required.',
            ]],
            ['testAlwaysSkip3',    [
                '__OFFSET_LINE=157',
                '__OFFSET_FILE=' . $this->getRequirementsTestClassFile(),
                'Operating system matching /DOESNOTEXIST/i is required.',
            ]],
            ['testAllPossibleRequirements', [
                '__OFFSET_LINE=100',
                '__OFFSET_FILE=' . $this->getRequirementsTestClassFile(),
                'PHP >= 99-dev is required.',
                'PHPUnit >= 99-dev is required.',
                'Operating system matching /DOESNOTEXIST/i is required.',
                'Function testFuncOne is required.',
                'Function testFunc2 is required.',
                'Setting "not_a_setting" must be "Off".',
                'Extension testExtOne is required.',
                'Extension testExt2 is required.',
                'Extension testExtThree >= 2.0 is required.',
            ]],
            ['testPHPVersionOperatorLessThan', [
                '__OFFSET_LINE=187',
                '__OFFSET_FILE=' . $this->getRequirementsTestClassFile(),
                'PHP < 5.4 is required.',
            ]],
            ['testPHPVersionOperatorLessThanEquals', [
                '__OFFSET_LINE=195',
                '__OFFSET_FILE=' . $this->getRequirementsTestClassFile(),
                'PHP <= 5.4 is required.',
            ]],
            ['testPHPVersionOperatorGreaterThan', [
                '__OFFSET_LINE=203',
                '__OFFSET_FILE=' . $this->getRequirementsTestClassFile(),
                'PHP > 99 is required.',
            ]],
            ['testPHPVersionOperatorGreaterThanEquals', [
                '__OFFSET_LINE=211',
                '__OFFSET_FILE=' . $this->getRequirementsTestClassFile(),
                'PHP >= 99 is required.',
            ]],
            ['testPHPVersionOperatorNoSpace', [
                '__OFFSET_LINE=251',
                '__OFFSET_FILE=' . $this->getRequirementsTestClassFile(),
                'PHP >= 99 is required.',
            ]],
            ['testPHPVersionOperatorEquals', [
                '__OFFSET_LINE=219',
                '__OFFSET_FILE=' . $this->getRequirementsTestClassFile(),
                'PHP = 5.4 is required.',
            ]],
            ['testPHPVersionOperatorDoubleEquals', [
                '__OFFSET_LINE=227',
                '__OFFSET_FILE=' . $this->getRequirementsTestClassFile(),
                'PHP == 5.4 is required.',
            ]],
            ['testPHPUnitVersionOperatorLessThan', [
                '__OFFSET_LINE=259',
                '__OFFSET_FILE=' . $this->getRequirementsTestClassFile(),
                'PHPUnit < 1.0 is required.',
            ]],
            ['testPHPUnitVersionOperatorLessThanEquals', [
                '__OFFSET_LINE=267',
                '__OFFSET_FILE=' . $this->getRequirementsTestClassFile(),
                'PHPUnit <= 1.0 is required.',
            ]],
            ['testPHPUnitVersionOperatorGreaterThan', [
                '__OFFSET_LINE=275',
                '__OFFSET_FILE=' . $this->getRequirementsTestClassFile(),
                'PHPUnit > 99 is required.',
            ]],
            ['testPHPUnitVersionOperatorGreaterThanEquals', [
                '__OFFSET_LINE=283',
                '__OFFSET_FILE=' . $this->getRequirementsTestClassFile(),
                'PHPUnit >= 99 is required.',
            ]],
            ['testPHPUnitVersionOperatorEquals', [
                '__OFFSET_LINE=291',
                '__OFFSET_FILE=' . $this->getRequirementsTestClassFile(),
                'PHPUnit = 1.0 is required.',
            ]],
            ['testPHPUnitVersionOperatorDoubleEquals', [
                '__OFFSET_LINE=299',
                '__OFFSET_FILE=' . $this->getRequirementsTestClassFile(),
                'PHPUnit == 1.0 is required.',
            ]],
            ['testPHPUnitVersionOperatorNoSpace', [
                '__OFFSET_LINE=323',
                '__OFFSET_FILE=' . $this->getRequirementsTestClassFile(),
                'PHPUnit >= 99 is required.',
            ]],
            ['testExtensionVersionOperatorLessThan', [
                '__OFFSET_LINE=330',
                '__OFFSET_FILE=' . $this->getRequirementsTestClassFile(),
                'Extension testExtOne < 1.0 is required.',
            ]],
            ['testExtensionVersionOperatorLessThanEquals', [
                '__OFFSET_LINE=337',
                '__OFFSET_FILE=' . $this->getRequirementsTestClassFile(),
                'Extension testExtOne <= 1.0 is required.',
            ]],
            ['testExtensionVersionOperatorGreaterThan', [
                '__OFFSET_LINE=344',
                '__OFFSET_FILE=' . $this->getRequirementsTestClassFile(),
                'Extension testExtOne > 99 is required.',
            ]],
            ['testExtensionVersionOperatorGreaterThanEquals', [
                '__OFFSET_LINE=351',
                '__OFFSET_FILE=' . $this->getRequirementsTestClassFile(),
                'Extension testExtOne >= 99 is required.',
            ]],
            ['testExtensionVersionOperatorEquals', [
                '__OFFSET_LINE=358',
                '__OFFSET_FILE=' . $this->getRequirementsTestClassFile(),
                'Extension testExtOne = 1.0 is required.',
            ]],
            ['testExtensionVersionOperatorDoubleEquals', [
                '__OFFSET_LINE=365',
                '__OFFSET_FILE=' . $this->getRequirementsTestClassFile(),
                'Extension testExtOne == 1.0 is required.',
            ]],
            ['testExtensionVersionOperatorNoSpace', [
                '__OFFSET_LINE=386',
                '__OFFSET_FILE=' . $this->getRequirementsTestClassFile(),
                'Extension testExtOne >= 99 is required.',
            ]],
            ['testVersionConstraintTildeMajor', [
                '__OFFSET_LINE=393',
                '__OFFSET_FILE=' . $this->getRequirementsTestClassFile(),
                'PHP version does not match the required constraint ~1.0.',
                'PHPUnit version does not match the required constraint ~2.0.',
            ]],
            ['testVersionConstraintCaretMajor', [
                '__OFFSET_LINE=401',
                '__OFFSET_FILE=' . $this->getRequirementsTestClassFile(),
                'PHP version does not match the required constraint ^1.0.',
                'PHPUnit version does not match the required constraint ^2.0.',
            ]],
        ];
    }

    /**
     * @todo This test does not really test functionality of \PHPUnit\Util\Test
     */
    public function testGetProvidedDataRegEx(): void
    {
        $result = \preg_match(DocBlock::REGEX_DATA_PROVIDER, '@dataProvider method', $matches);
        $this->assertEquals(1, $result);
        $this->assertEquals('method', $matches[1]);

        $result = \preg_match(DocBlock::REGEX_DATA_PROVIDER, '@dataProvider class::method', $matches);
        $this->assertEquals(1, $result);
        $this->assertEquals('class::method', $matches[1]);

        $result = \preg_match(DocBlock::REGEX_DATA_PROVIDER, '@dataProvider namespace\class::method', $matches);
        $this->assertEquals(1, $result);
        $this->assertEquals('namespace\class::method', $matches[1]);

        $result = \preg_match(DocBlock::REGEX_DATA_PROVIDER, '@dataProvider namespace\namespace\class::method', $matches);
        $this->assertEquals(1, $result);
        $this->assertEquals('namespace\namespace\class::method', $matches[1]);

        $result = \preg_match(DocBlock::REGEX_DATA_PROVIDER, '@dataProvider メソッド', $matches);
        $this->assertEquals(1, $result);
        $this->assertEquals('メソッド', $matches[1]);
    }

    /**
     * Check if all data providers are being merged.
     */
    public function testMultipleDataProviders(): void
    {
        $dataSets = Test::getProvidedData(\MultipleDataProviderTest::class, 'testOne');

        $this->assertCount(9, $dataSets);

        $aCount = 0;
        $bCount = 0;
        $cCount = 0;

        for ($i = 0; $i < 9; $i++) {
            $aCount += $dataSets[$i][0] != null ? 1 : 0;
            $bCount += $dataSets[$i][1] != null ? 1 : 0;
            $cCount += $dataSets[$i][2] != null ? 1 : 0;
        }

        $this->assertEquals(3, $aCount);
        $this->assertEquals(3, $bCount);
        $this->assertEquals(3, $cCount);
    }

    public function testMultipleYieldIteratorDataProviders(): void
    {
        $dataSets = Test::getProvidedData(\MultipleDataProviderTest::class, 'testTwo');

        $this->assertCount(9, $dataSets);

        $aCount = 0;
        $bCount = 0;
        $cCount = 0;

        for ($i = 0; $i < 9; $i++) {
            $aCount += $dataSets[$i][0] != null ? 1 : 0;
            $bCount += $dataSets[$i][1] != null ? 1 : 0;
            $cCount += $dataSets[$i][2] != null ? 1 : 0;
        }

        $this->assertEquals(3, $aCount);
        $this->assertEquals(3, $bCount);
        $this->assertEquals(3, $cCount);
    }

    public function testWithVariousIterableDataProvidersFromParent(): void
    {
        $dataSets = Test::getProvidedData(\VariousIterableDataProviderTest::class, 'testFromParent');

        $this->assertEquals([
            ['J'],
            ['K'],
            ['L'],
            ['M'],
            ['N'],
            ['O'],
            ['P'],
            ['Q'],
            ['R'],

        ], $dataSets);
    }

    public function testWithVariousIterableDataProvidersInParent(): void
    {
        $dataSets = Test::getProvidedData(\VariousIterableDataProviderTest::class, 'testInParent');

        $this->assertEquals([
            ['J'],
            ['K'],
            ['L'],
            ['M'],
            ['N'],
            ['O'],
            ['P'],
            ['Q'],
            ['R'],

        ], $dataSets);
    }

    public function testWithVariousIterableAbstractDataProviders(): void
    {
        $dataSets = Test::getProvidedData(\VariousIterableDataProviderTest::class, 'testAbstract');

        $this->assertEquals([
            ['S'],
            ['T'],
            ['U'],
            ['V'],
            ['W'],
            ['X'],
            ['Y'],
            ['Z'],
            ['P'],

        ], $dataSets);
    }

    public function testWithVariousIterableStaticDataProviders(): void
    {
        $dataSets = Test::getProvidedData(\VariousIterableDataProviderTest::class, 'testStatic');

        $this->assertEquals([
            ['A'],
            ['B'],
            ['C'],
            ['D'],
            ['E'],
            ['F'],
            ['G'],
            ['H'],
            ['I'],
        ], $dataSets);
    }

    public function testWithVariousIterableNonStaticDataProviders(): void
    {
        $dataSets = Test::getProvidedData(\VariousIterableDataProviderTest::class, 'testNonStatic');

        $this->assertEquals([
            ['S'],
            ['T'],
            ['U'],
            ['V'],
            ['W'],
            ['X'],
            ['Y'],
            ['Z'],
            ['P'],
        ], $dataSets);
    }

    public function testWithDuplicateKeyDataProviders(): void
    {
        $this->expectException(InvalidDataProviderException::class);
        $this->expectExceptionMessage('The key "foo" has already been defined in the data provider "dataProvider".');

        Test::getProvidedData(\DuplicateKeyDataProviderTest::class, 'test');
    }

    public function testTestWithEmptyAnnotation(): void
    {
        $result = DocBlock::ofMethod(new \ReflectionMethod(
            \VariousDocblockDefinedDataProvider::class,
            'anotherAnnotation'
        ), VariousDocblockDefinedDataProvider::class)->getProvidedData();

        $this->assertNull($result);
    }

    public function testTestWithSimpleCase(): void
    {
        $result = DocBlock::ofMethod(new \ReflectionMethod(
            \VariousDocblockDefinedDataProvider::class,
            'testWith1'
        ), VariousDocblockDefinedDataProvider::class)->getProvidedData();

        $this->assertEquals([[1]], $result);
    }

    public function testTestWithMultiLineMultiParameterCase(): void
    {
        $result = DocBlock::ofMethod(new \ReflectionMethod(
            \VariousDocblockDefinedDataProvider::class,
            'testWith1234'
        ), VariousDocblockDefinedDataProvider::class)->getProvidedData();

        $this->assertEquals([[1, 2], [3, 4]], $result);
    }

    public function testTestWithVariousTypes(): void
    {
        $result = DocBlock::ofMethod(new \ReflectionMethod(
            \VariousDocblockDefinedDataProvider::class,
            'testWithABTrueNull'
        ), VariousDocblockDefinedDataProvider::class)->getProvidedData();

        $this->assertEquals([['ab'], [true], [null]], $result);
    }

    public function testTestWithAnnotationAfter(): void
    {
        $result = DocBlock::ofMethod(new \ReflectionMethod(
            \VariousDocblockDefinedDataProvider::class,
            'testWith12AndAnotherAnnotation'
        ), VariousDocblockDefinedDataProvider::class)->getProvidedData();

        $this->assertEquals([[1], [2]], $result);
    }

    public function testTestWithSimpleTextAfter(): void
    {
        $result = DocBlock::ofMethod(new \ReflectionMethod(
            \VariousDocblockDefinedDataProvider::class,
            'testWith12AndBlahBlah'
        ), VariousDocblockDefinedDataProvider::class)->getProvidedData();

        $this->assertEquals([[1], [2]], $result);
    }

    public function testTestWithCharacterEscape(): void
    {
        $result = DocBlock::ofMethod(new \ReflectionMethod(
            \VariousDocblockDefinedDataProvider::class,
            'testWithEscapedString'
        ), VariousDocblockDefinedDataProvider::class)->getProvidedData();

        $this->assertEquals([['"', '"']], $result);
    }

    public function testTestWithThrowsProperExceptionIfDatasetCannotBeParsed(): void
    {
        $docBlock = DocBlock::ofMethod(new \ReflectionMethod(
            \VariousDocblockDefinedDataProvider::class,
            'testWithMalformedValue'
        ), VariousDocblockDefinedDataProvider::class);

        $this->expectException(Exception::class);
        $this->expectExceptionMessageMatches('/^The data set for the @testWith annotation cannot be parsed:/');

        $docBlock->getProvidedData();
    }

    public function testTestWithThrowsProperExceptionIfMultiLineDatasetCannotBeParsed(): void
    {
        $docBlock = DocBlock::ofMethod(new \ReflectionMethod(
            \VariousDocblockDefinedDataProvider::class,
            'testWithWellFormedAndMalformedValue'
        ), VariousDocblockDefinedDataProvider::class);

        $this->expectException(Exception::class);
        $this->expectExceptionMessageMatches('/^The data set for the @testWith annotation cannot be parsed:/');

        $docBlock->getProvidedData();
    }

    /**
     * @todo Not sure what this test tests (name is misleading at least)
     */
    public function testParseAnnotation(): void
    {
        $this->assertEquals(
            ['Foo', 'ほげ'],
            Test::getDependencies(\get_class($this), 'methodForTestParseAnnotation')
        );
    }

    /**
     * @depends Foo
     * @depends ほげ
     *
     * @todo Remove fixture from test class
     */
    public function methodForTestParseAnnotation(): void
    {
    }

    public function testParseAnnotationThatIsOnlyOneLine(): void
    {
        $this->assertEquals(
            ['Bar'],
            Test::getDependencies(\get_class($this), 'methodForTestParseAnnotationThatIsOnlyOneLine')
        );
    }

    /** @depends Bar */
    public function methodForTestParseAnnotationThatIsOnlyOneLine(): void
    {
        // TODO Remove fixture from test class
    }

    /**
     * @dataProvider getLinesToBeCoveredProvider
     *
     * @throws CodeCoverageException
     * @throws \PHPUnit\Framework\ExpectationFailedException
     * @throws \SebastianBergmann\RecursionContext\InvalidArgumentException
     */
    public function testGetLinesToBeCovered($test, $lines): void
    {
        if (\strpos($test, 'Namespace') === 0) {
            $expected = [
                TEST_FILES_PATH . 'NamespaceCoveredClass.php' => $lines,
            ];
        } elseif ($test === 'CoverageMethodNothingCoversMethod') {
            $expected = false;
        } elseif ($test === 'CoverageCoversOverridesCoversNothingTest') {
            $expected = [TEST_FILES_PATH . 'CoveredClass.php' => $lines];
        } elseif ($test === 'CoverageNoneTest') {
            $expected = [];
        } elseif ($test === 'CoverageClassNothingTest') {
            $expected = false;
        } elseif ($test === 'CoverageMethodNothingTest') {
            $expected = false;
        } elseif ($test === 'CoverageFunctionTest') {
            $expected = [
                TEST_FILES_PATH . 'CoveredFunction.php' => $lines,
            ];
        } else {
            $expected = [TEST_FILES_PATH . 'CoveredClass.php' => $lines];
        }

        $this->assertEqualsCanonicalizing(
            $expected,
            Test::getLinesToBeCovered(
                $test,
                'testSomething'
            )
        );
    }

    public function testGetLinesToBeCovered2(): void
    {
        $this->expectException(CodeCoverageException::class);

        Test::getLinesToBeCovered(
            'NotExistingCoveredElementTest',
            'testOne'
        );
    }

    public function testGetLinesToBeCovered3(): void
    {
        $this->expectException(CodeCoverageException::class);

        Test::getLinesToBeCovered(
            'NotExistingCoveredElementTest',
            'testTwo'
        );
    }

    public function testGetLinesToBeCovered4(): void
    {
        $this->expectException(CodeCoverageException::class);

        Test::getLinesToBeCovered(
            'NotExistingCoveredElementTest',
            'testThree'
        );
    }

    public function testGetLinesToBeCoveredSkipsNonExistentMethods(): void
    {
        $this->assertSame(
            [],
            Test::getLinesToBeCovered(
                'NotExistingCoveredElementTest',
                'methodDoesNotExist'
            )
        );
    }

    public function testTwoCoversDefaultClassAnnotationsAreNotAllowed(): void
    {
        $this->expectException(CodeCoverageException::class);

        Test::getLinesToBeCovered(
            'CoverageTwoDefaultClassAnnotations',
            'testSomething'
        );
    }

    public function testFunctionParenthesesAreAllowed(): void
    {
        $this->assertSame(
            [TEST_FILES_PATH . 'CoveredFunction.php' => \range(10, 12)],
            Test::getLinesToBeCovered(
                'CoverageFunctionParenthesesTest',
                'testSomething'
            )
        );
    }

    public function testFunctionParenthesesAreAllowedWithWhitespace(): void
    {
        $this->assertSame(
            [TEST_FILES_PATH . 'CoveredFunction.php' => \range(10, 12)],
            Test::getLinesToBeCovered(
                'CoverageFunctionParenthesesWhitespaceTest',
                'testSomething'
            )
        );
    }

    public function testMethodParenthesesAreAllowed(): void
    {
        $this->assertSame(
            [TEST_FILES_PATH . 'CoveredClass.php' => \range(29, 33)],
            Test::getLinesToBeCovered(
                'CoverageMethodParenthesesTest',
                'testSomething'
            )
        );
    }

    public function testMethodParenthesesAreAllowedWithWhitespace(): void
    {
        $this->assertSame(
            [TEST_FILES_PATH . 'CoveredClass.php' => \range(29, 33)],
            Test::getLinesToBeCovered(
                'CoverageMethodParenthesesWhitespaceTest',
                'testSomething'
            )
        );
    }

    public function testNamespacedFunctionCanBeCoveredOrUsed(): void
    {
        $this->assertEquals(
            [
                TEST_FILES_PATH . 'NamespaceCoveredFunction.php' => \range(12, 15),
            ],
            Test::getLinesToBeCovered(
                \CoverageNamespacedFunctionTest::class,
                'testFunc'
            )
        );
    }

    public function getLinesToBeCoveredProvider(): array
    {
        return [
            [
                'CoverageNoneTest',
                [],
            ],
            [
                'CoverageClassExtendedTest',
                \array_merge(\range(27, 44), \range(10, 25)),
            ],
            [
                'CoverageClassTest',
                \range(27, 44),
            ],
            [
                'CoverageMethodTest',
                \range(29, 33),
            ],
            [
                'CoverageMethodOneLineAnnotationTest',
                \range(29, 33),
            ],
            [
                'CoverageNotPrivateTest',
                \array_merge(\range(29, 33), \range(35, 39)),
            ],
            [
                'CoverageNotProtectedTest',
                \array_merge(\range(29, 33), \range(41, 43)),
            ],
            [
                'CoverageNotPublicTest',
                \array_merge(\range(35, 39), \range(41, 43)),
            ],
            [
                'CoveragePrivateTest',
                \range(41, 43),
            ],
            [
                'CoverageProtectedTest',
                \range(35, 39),
            ],
            [
                'CoveragePublicTest',
                \range(29, 33),
            ],
            [
                'CoverageFunctionTest',
                \range(10, 12),
            ],
            [
                'NamespaceCoverageClassExtendedTest',
                \array_merge(\range(29, 46), \range(12, 27)),
            ],
            [
                'NamespaceCoverageClassTest',
                \range(29, 46),
            ],
            [
                'NamespaceCoverageMethodTest',
                \range(31, 35),
            ],
            [
                'NamespaceCoverageNotPrivateTest',
                \array_merge(\range(31, 35), \range(37, 41)),
            ],
            [
                'NamespaceCoverageNotProtectedTest',
                \array_merge(\range(31, 35), \range(43, 45)),
            ],
            [
                'NamespaceCoverageNotPublicTest',
                \array_merge(\range(37, 41), \range(43, 45)),
            ],
            [
                'NamespaceCoveragePrivateTest',
                \range(43, 45),
            ],
            [
                'NamespaceCoverageProtectedTest',
                \range(37, 41),
            ],
            [
                'NamespaceCoveragePublicTest',
                \range(31, 35),
            ],
            [
                'NamespaceCoverageCoversClassTest',
                \array_merge(\range(43, 45), \range(37, 41), \range(31, 35), \range(24, 26), \range(19, 22), \range(14, 17)),
            ],
            [
                'NamespaceCoverageCoversClassPublicTest',
                \range(31, 35),
            ],
            [
                'CoverageClassNothingTest',
                false,
            ],
            [
                'CoverageMethodNothingTest',
                false,
            ],
            [
                'CoverageCoversOverridesCoversNothingTest',
                \range(29, 33),
            ],
            [
                'CoverageMethodNothingCoversMethod',
                false,
            ],
        ];
    }

    public function testParseTestMethodAnnotationsIncorporatesTraits(): void
    {
        $result = Test::parseTestMethodAnnotations(\ParseTestMethodAnnotationsMock::class);

        $this->assertArrayHasKey('class', $result);
        $this->assertArrayHasKey('method', $result);
        $this->assertArrayHasKey('theClassAnnotation', $result['class']);
        $this->assertArrayHasKey('theTraitAnnotation', $result['class']);
    }

    public function testCoversAnnotationIncludesTraitsUsedByClass(): void
    {
        $this->assertSame(
            [
<<<<<<< HEAD
                TEST_FILES_PATH . '3194.php' => \array_merge(\range(13, 19), \range(21, 29)),
=======
                TEST_FILES_PATH . '3194.php' => \array_merge(\range(20, 28), \range(12, 18)),
>>>>>>> 7b52d012
            ],
            Test::getLinesToBeCovered(
                \Test3194::class,
                'testOne'
            )
        );
    }

    /**
     * @dataProvider canSkipCoverageProvider
     */
    public function testCanSkipCoverage($testCase, $expectedCanSkip): void
    {
        require_once TEST_FILES_PATH . $testCase . '.php';

        $test             = new $testCase('testSomething');
        $coverageRequired = Test::requiresCodeCoverageDataCollection($test);
        $canSkipCoverage  = !$coverageRequired;

        $this->assertEquals($expectedCanSkip, $canSkipCoverage);
    }

    public function canSkipCoverageProvider(): array
    {
        return [
            ['CoverageClassTest', false],
            ['CoverageClassWithoutAnnotationsTest', false],
            ['CoverageCoversOverridesCoversNothingTest', false],
            ['CoverageClassNothingTest', true],
            ['CoverageMethodNothingTest', true],
        ];
    }

    private function getRequirementsTestClassFile(): string
    {
        if (!$this->fileRequirementsTest) {
            $reflector                  = new \ReflectionClass(\RequirementsTest::class);
            $this->fileRequirementsTest = \realpath($reflector->getFileName());
        }

        return $this->fileRequirementsTest;
    }
}<|MERGE_RESOLUTION|>--- conflicted
+++ resolved
@@ -1414,11 +1414,7 @@
     {
         $this->assertSame(
             [
-<<<<<<< HEAD
-                TEST_FILES_PATH . '3194.php' => \array_merge(\range(13, 19), \range(21, 29)),
-=======
-                TEST_FILES_PATH . '3194.php' => \array_merge(\range(20, 28), \range(12, 18)),
->>>>>>> 7b52d012
+                TEST_FILES_PATH . '3194.php' => \array_merge(\range(12, 18), \range(20, 28)),
             ],
             Test::getLinesToBeCovered(
                 \Test3194::class,
