--- conflicted
+++ resolved
@@ -125,16 +125,7 @@
     <target name="-phar-prepare" depends="clean,install-dependencies">
         <mkdir dir="${basedir}/build/phar"/>
 
-<<<<<<< HEAD
         <copy file="${basedir}/phpunit.xsd" tofile="${basedir}/build/phar/phpunit.xsd"/>
-=======
-        <exec executable="${basedir}/build/tools/composer" failonerror="true">
-            <arg value="require"/>
-            <arg value="phpunit/php-invoker:~1.1"/>
-        </exec>
-
-        <move file="${basedir}/composer.json.bak" tofile="${basedir}/composer.json"/>
->>>>>>> 85d78bec
 
         <exec executable="${basedir}/build/phar-manifest.php" output="${basedir}/build/phar/manifest.txt" failonerror="true"/>
 
