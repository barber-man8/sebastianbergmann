--- conflicted
+++ resolved
@@ -286,168 +286,10 @@
       <code>Assert::isWritable(...func_get_args())</code>
     </TooManyArguments>
   </file>
-  <file src="src/Framework/Attributes/After.php">
-    <UnusedClass occurrences="1">
-      <code>After</code>
-    </UnusedClass>
-  </file>
-  <file src="src/Framework/Attributes/AfterClass.php">
-    <UnusedClass occurrences="1">
-      <code>AfterClass</code>
-    </UnusedClass>
-  </file>
-  <file src="src/Framework/Attributes/BackupGlobals.php">
-    <UnusedClass occurrences="1">
-      <code>BackupGlobals</code>
-    </UnusedClass>
-  </file>
-  <file src="src/Framework/Attributes/BackupStaticProperties.php">
-    <UnusedClass occurrences="1">
-      <code>BackupStaticProperties</code>
-    </UnusedClass>
-  </file>
-  <file src="src/Framework/Attributes/Before.php">
-    <UnusedClass occurrences="1">
-      <code>Before</code>
-    </UnusedClass>
-  </file>
-  <file src="src/Framework/Attributes/BeforeClass.php">
-    <UnusedClass occurrences="1">
-      <code>BeforeClass</code>
-    </UnusedClass>
-  </file>
-  <file src="src/Framework/Attributes/CodeCoverageIgnore.php">
-    <UnusedClass occurrences="1">
-      <code>CodeCoverageIgnore</code>
-    </UnusedClass>
-  </file>
-  <file src="src/Framework/Attributes/CoversClass.php">
-    <UnusedClass occurrences="1">
-      <code>CoversClass</code>
-    </UnusedClass>
-  </file>
-  <file src="src/Framework/Attributes/CoversFunction.php">
-    <UnusedClass occurrences="1">
-      <code>CoversFunction</code>
-    </UnusedClass>
-  </file>
-  <file src="src/Framework/Attributes/CoversNothing.php">
-    <UnusedClass occurrences="1">
-      <code>CoversNothing</code>
-    </UnusedClass>
-  </file>
-  <file src="src/Framework/Attributes/DoesNotPerformAssertions.php">
-    <UnusedClass occurrences="1">
-      <code>DoesNotPerformAssertions</code>
-    </UnusedClass>
-  </file>
-  <file src="src/Framework/Attributes/Group.php">
-    <PossiblyUnusedMethod occurrences="1">
-      <code>__construct</code>
-    </PossiblyUnusedMethod>
-  </file>
-  <file src="src/Framework/Attributes/Large.php">
-    <UnusedClass occurrences="1">
-      <code>Large</code>
-    </UnusedClass>
-  </file>
-  <file src="src/Framework/Attributes/Medium.php">
-    <UnusedClass occurrences="1">
-      <code>Medium</code>
-    </UnusedClass>
-  </file>
-  <file src="src/Framework/Attributes/PostCondition.php">
-    <UnusedClass occurrences="1">
-      <code>PostCondition</code>
-    </UnusedClass>
-  </file>
-  <file src="src/Framework/Attributes/PreCondition.php">
-    <UnusedClass occurrences="1">
-      <code>PreCondition</code>
-    </UnusedClass>
-  </file>
-  <file src="src/Framework/Attributes/PreserveGlobalState.php">
-    <UnusedClass occurrences="1">
-      <code>PreserveGlobalState</code>
-    </UnusedClass>
-  </file>
-  <file src="src/Framework/Attributes/RequiresFunction.php">
-    <UnusedClass occurrences="1">
-      <code>RequiresFunction</code>
-    </UnusedClass>
-  </file>
-  <file src="src/Framework/Attributes/RequiresOperatingSystem.php">
-    <UnusedClass occurrences="1">
-      <code>RequiresOperatingSystem</code>
-    </UnusedClass>
-  </file>
-  <file src="src/Framework/Attributes/RequiresOperatingSystemFamily.php">
-    <UnusedClass occurrences="1">
-      <code>RequiresOperatingSystemFamily</code>
-    </UnusedClass>
-  </file>
-  <file src="src/Framework/Attributes/RequiresPhp.php">
-    <UnusedClass occurrences="1">
-      <code>RequiresPhp</code>
-    </UnusedClass>
-  </file>
-  <file src="src/Framework/Attributes/RequiresPhpExtension.php">
-    <UnusedClass occurrences="1">
-      <code>RequiresPhpExtension</code>
-    </UnusedClass>
-  </file>
-  <file src="src/Framework/Attributes/RequiresPhpunit.php">
-    <UnusedClass occurrences="1">
-      <code>RequiresPhpunit</code>
-    </UnusedClass>
-  </file>
-  <file src="src/Framework/Attributes/RunInSeparateProcess.php">
-    <UnusedClass occurrences="1">
-      <code>RunInSeparateProcess</code>
-    </UnusedClass>
-  </file>
-  <file src="src/Framework/Attributes/RunTestsInSeparateProcesses.php">
-    <UnusedClass occurrences="1">
-      <code>RunTestsInSeparateProcesses</code>
-    </UnusedClass>
-  </file>
-  <file src="src/Framework/Attributes/Small.php">
-    <UnusedClass occurrences="1">
-      <code>Small</code>
-    </UnusedClass>
-  </file>
-  <file src="src/Framework/Attributes/Test.php">
-    <UnusedClass occurrences="1">
-      <code>Test</code>
-    </UnusedClass>
-  </file>
-  <file src="src/Framework/Attributes/TestDox.php">
-    <UnusedClass occurrences="1">
-      <code>TestDox</code>
-    </UnusedClass>
-  </file>
   <file src="src/Framework/Attributes/TestWith.php">
     <MissingParamType occurrences="1">
       <code>$data</code>
     </MissingParamType>
-    <UnusedClass occurrences="1">
-      <code>TestWith</code>
-    </UnusedClass>
-  </file>
-  <file src="src/Framework/Attributes/Ticket.php">
-    <UnusedClass occurrences="1">
-      <code>Ticket</code>
-    </UnusedClass>
-  </file>
-  <file src="src/Framework/Attributes/UsesClass.php">
-    <UnusedClass occurrences="1">
-      <code>UsesClass</code>
-    </UnusedClass>
-  </file>
-  <file src="src/Framework/Attributes/UsesFunction.php">
-    <UnusedClass occurrences="1">
-      <code>UsesFunction</code>
-    </UnusedClass>
   </file>
   <file src="src/Framework/Constraint/Cardinality/Count.php">
     <MissingParamType occurrences="1">
@@ -601,25 +443,6 @@
     <MissingReturnType occurrences="1">
       <code>id</code>
     </MissingReturnType>
-  </file>
-  <file src="src/Framework/MockObject/Builder/InvocationMocker.php">
-<<<<<<< HEAD
-    <PossiblyUnusedMethod occurrences="1">
-      <code>withConsecutive</code>
-    </PossiblyUnusedMethod>
-=======
-    <MissingParamType occurrences="3">
-      <code>$arguments</code>
-      <code>$nextValues</code>
-      <code>$value</code>
-    </MissingParamType>
-    <MissingThrowsDocblock occurrences="4">
-      <code>new Rule\ConsecutiveParameters($arguments)</code>
-      <code>new Rule\MethodName($constraint)</code>
-      <code>new Rule\Parameters($arguments)</code>
-      <code>registerMatcher</code>
-    </MissingThrowsDocblock>
->>>>>>> fe16318e
   </file>
   <file src="src/Framework/MockObject/Builder/InvocationStubber.php">
     <MissingParamType occurrences="2">
@@ -920,25 +743,6 @@
       <code>is_string($this-&gt;outputExpectedRegex)</code>
       <code>is_string($this-&gt;outputExpectedString)</code>
     </RedundantConditionGivenDocblockType>
-<<<<<<< HEAD
-    <UnusedMethod occurrences="5">
-      <code>cleanupIniSettings</code>
-      <code>cleanupLocaleSettings</code>
-      <code>restoreGlobalState</code>
-      <code>stopOutputBuffering</code>
-      <code>unregisterCustomComparators</code>
-    </UnusedMethod>
-  </file>
-  <file src="src/Framework/TestFailure.php">
-    <PossiblyUnusedMethod occurrences="5">
-      <code>exceptionMessage</code>
-      <code>failedTest</code>
-      <code>getExceptionAsString</code>
-      <code>isFailure</code>
-      <code>toString</code>
-    </PossiblyUnusedMethod>
-=======
->>>>>>> fe16318e
   </file>
   <file src="src/Framework/TestResult.php">
     <ArgumentTypeCoercion occurrences="1">
@@ -978,17 +782,6 @@
       <code>$e</code>
       <code>$isAnyCoverageRequired</code>
     </PossiblyUndefinedVariable>
-<<<<<<< HEAD
-    <PossiblyUnusedMethod occurrences="6">
-      <code>forcesCoversAnnotation</code>
-      <code>getConvertDeprecationsToExceptions</code>
-      <code>getConvertErrorsToExceptions</code>
-      <code>getConvertNoticesToExceptions</code>
-      <code>getConvertWarningsToExceptions</code>
-      <code>removeListener</code>
-    </PossiblyUnusedMethod>
-=======
->>>>>>> fe16318e
     <RedundantConditionGivenDocblockType occurrences="2">
       <code>$this-&gt;codeCoverage !== null</code>
       <code>$this-&gt;codeCoverage !== null</code>
@@ -1044,12 +837,6 @@
       <code>null === $this-&gt;backupStaticAttributes &amp;&amp; is_bool($backupStaticAttributes)</code>
       <code>null === $this-&gt;beStrictAboutChangesToGlobalState &amp;&amp; is_bool($beStrictAboutChangesToGlobalState)</code>
     </RedundantConditionGivenDocblockType>
-<<<<<<< HEAD
-    <UnusedVariable occurrences="1">
-      <code>$numTests</code>
-    </UnusedVariable>
-=======
->>>>>>> fe16318e
   </file>
   <file src="src/Runner/BaseTestRunner.php">
     <DeprecatedClass occurrences="2">
