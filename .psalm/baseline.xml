--- conflicted
+++ resolved
@@ -152,16 +152,6 @@
       <code>static::assertThat($haystack, $constraint, $message)</code>
       <code>static::assertThat($haystack, $constraint, $message)</code>
     </MissingThrowsDocblock>
-<<<<<<< HEAD
-    <PossiblyInvalidArgument occurrences="2">
-      <code>$expected</code>
-      <code>$expected</code>
-    </PossiblyInvalidArgument>
-=======
-    <RedundantCondition occurrences="1">
-      <code>assert($step['object'] instanceof TestCase)</code>
-    </RedundantCondition>
->>>>>>> 1e0ef5d1
   </file>
   <file src="src/Framework/Assert/Functions.php">
     <DeprecatedClass occurrences="3">
@@ -762,7 +752,11 @@
       <code>null === $this-&gt;beStrictAboutChangesToGlobalState &amp;&amp; is_bool($beStrictAboutChangesToGlobalState)</code>
     </RedundantConditionGivenDocblockType>
   </file>
-<<<<<<< HEAD
+  <file src="src/Framework/WarningTestCase.php">
+    <NonInvariantDocblockPropertyType occurrences="1">
+      <code>$backupGlobals</code>
+    </NonInvariantDocblockPropertyType>
+  </file>
   <file src="src/Runner/CodeCoverage.php">
     <InvalidNullableReturnType occurrences="2">
       <code>Driver</code>
@@ -783,18 +777,6 @@
       <code>start</code>
       <code>stop</code>
     </PossiblyNullReference>
-=======
-  <file src="src/Framework/WarningTestCase.php">
-    <NonInvariantDocblockPropertyType occurrences="1">
-      <code>$backupGlobals</code>
-    </NonInvariantDocblockPropertyType>
-  </file>
-  <file src="src/Runner/BaseTestRunner.php">
-    <DeprecatedClass occurrences="2">
-      <code>TestSuiteLoader</code>
-      <code>new StandardTestSuiteLoader</code>
-    </DeprecatedClass>
->>>>>>> 1e0ef5d1
   </file>
   <file src="src/Runner/DefaultTestResultCache.php">
     <MissingClosureReturnType occurrences="1">
@@ -810,22 +792,12 @@
     </UndefinedInterfaceMethod>
   </file>
   <file src="src/Runner/Filter/NameFilterIterator.php">
-<<<<<<< HEAD
     <PossiblyNullArgument occurrences="1">
       <code>$this-&gt;filter</code>
     </PossiblyNullArgument>
-=======
-    <PropertyNotSetInConstructor occurrences="2">
-      <code>$filterMax</code>
-      <code>$filterMin</code>
-    </PropertyNotSetInConstructor>
-    <RedundantPropertyInitializationCheck occurrences="1">
-      <code>$accepted &amp;&amp; isset($this-&gt;filterMax)</code>
-    </RedundantPropertyInitializationCheck>
     <UndefinedInterfaceMethod occurrences="1">
       <code>current</code>
     </UndefinedInterfaceMethod>
->>>>>>> 1e0ef5d1
   </file>
   <file src="src/Runner/Hook/TestListenerAdapter.php">
     <DeprecatedClass occurrences="3">
