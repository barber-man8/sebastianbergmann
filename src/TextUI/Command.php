<?php declare(strict_types=1);
/*
 * This file is part of PHPUnit.
 *
 * (c) Sebastian Bergmann <sebastian@phpunit.de>
 *
 * For the full copyright and license information, please view the LICENSE
 * file that was distributed with this source code.
 */
namespace PHPUnit\TextUI;

use const PATH_SEPARATOR;
use const PHP_EOL;
use const STDIN;
use function array_keys;
use function assert;
use function class_exists;
use function copy;
use function extension_loaded;
use function fgets;
use function file_exists;
use function file_get_contents;
use function file_put_contents;
use function getcwd;
use function ini_get;
use function ini_set;
use function is_callable;
use function is_dir;
use function is_string;
use function printf;
use function realpath;
use function sort;
use function sprintf;
use function stream_resolve_include_path;
use function trim;
use function version_compare;
use PharIo\Manifest\ApplicationName;
use PharIo\Manifest\Exception as ManifestException;
use PharIo\Manifest\ManifestLoader;
use PharIo\Version\Version as PharIoVersion;
use PHPUnit\Framework\TestSuite;
use PHPUnit\Runner\StandardTestSuiteLoader;
use PHPUnit\Runner\TestSuiteLoader;
use PHPUnit\Runner\Version;
use PHPUnit\TextUI\CliArguments\Builder;
use PHPUnit\TextUI\CliArguments\Configuration;
use PHPUnit\TextUI\CliArguments\Exception as ArgumentsException;
use PHPUnit\TextUI\CliArguments\Mapper;
use PHPUnit\TextUI\XmlConfiguration\CodeCoverage\FilterMapper;
use PHPUnit\TextUI\XmlConfiguration\Generator;
use PHPUnit\TextUI\XmlConfiguration\Loader;
use PHPUnit\TextUI\XmlConfiguration\Migrator;
use PHPUnit\TextUI\XmlConfiguration\PhpHandler;
use PHPUnit\TextUI\XmlConfiguration\TestSuiteMapper;
use PHPUnit\Util\FileLoader;
use PHPUnit\Util\Filesystem;
use PHPUnit\Util\Printer;
use PHPUnit\Util\TextTestListRenderer;
use PHPUnit\Util\XmlTestListRenderer;
use ReflectionClass;
use ReflectionException;
use SebastianBergmann\CodeCoverage\Filter;
use SebastianBergmann\CodeCoverage\StaticAnalysis\CacheWarmer;
use SebastianBergmann\FileIterator\Facade as FileIteratorFacade;
use SebastianBergmann\Timer\Timer;
use Throwable;

/**
 * A TestRunner for the Command Line Interface (CLI)
 * PHP SAPI Module.
 */
class Command
{
    /**
     * @var array<string,mixed>
     */
    protected $arguments = [];

    /**
     * @var array<string,mixed>
     */
    protected $longOptions = [];

    /**
     * @var bool
     */
    private $versionStringPrinted = false;

    /**
     * @psalm-var list<string>
     */
    private $warnings = [];

    /**
     * @throws Exception
     */
    public static function main(bool $exit = true): int
    {
        try {
            return (new static)->run($_SERVER['argv'], $exit);
        } catch (Throwable $t) {
            throw new Exception(
                $t->getMessage(),
                (int) $t->getCode(),
                $t
            );
        }
    }

    /**
     * @throws Exception
     */
    public function run(array $argv, bool $exit = true): int
    {
        $this->handleArguments($argv);

        $runner = $this->createRunner();

        if ($this->arguments['test'] instanceof TestSuite) {
            $suite = $this->arguments['test'];
        } else {
            $suite = $runner->getTest(
                $this->arguments['test'],
                $this->arguments['testSuffixes']
            );
        }

        if ($this->arguments['listGroups']) {
            return $this->handleListGroups($suite, $exit);
        }

        if ($this->arguments['listSuites']) {
            return $this->handleListSuites($exit);
        }

        if ($this->arguments['listTests']) {
            return $this->handleListTests($suite, $exit);
        }

        if ($this->arguments['listTestsXml']) {
            return $this->handleListTestsXml($suite, $this->arguments['listTestsXml'], $exit);
        }

        unset($this->arguments['test'], $this->arguments['testFile']);

        try {
            $result = $runner->run($suite, $this->arguments, $this->warnings, $exit);
        } catch (Exception $e) {
            print $e->getMessage() . PHP_EOL;
        }

        $return = TestRunner::FAILURE_EXIT;

        if (isset($result) && $result->wasSuccessful()) {
            $return = TestRunner::SUCCESS_EXIT;
        } elseif (!isset($result) || $result->errorCount() > 0) {
            $return = TestRunner::EXCEPTION_EXIT;
        }

        if ($exit) {
            exit($return);
        }

        return $return;
    }

    /**
     * Create a TestRunner, override in subclasses.
     */
    protected function createRunner(): TestRunner
    {
        return new TestRunner($this->arguments['loader']);
    }

    /**
     * Handles the command-line arguments.
     *
     * A child class of PHPUnit\TextUI\Command can hook into the argument
     * parsing by adding the switch(es) to the $longOptions array and point to a
     * callback method that handles the switch(es) in the child class like this
     *
     * <code>
     * <?php
     * class MyCommand extends PHPUnit\TextUI\Command
     * {
     *     public function __construct()
     *     {
     *         // my-switch won't accept a value, it's an on/off
     *         $this->longOptions['my-switch'] = 'myHandler';
     *         // my-secondswitch will accept a value - note the equals sign
     *         $this->longOptions['my-secondswitch='] = 'myOtherHandler';
     *     }
     *
     *     // --my-switch  -> myHandler()
     *     protected function myHandler()
     *     {
     *     }
     *
     *     // --my-secondswitch foo -> myOtherHandler('foo')
     *     protected function myOtherHandler ($value)
     *     {
     *     }
     *
     *     // You will also need this - the static keyword in the
     *     // PHPUnit\TextUI\Command will mean that it'll be
     *     // PHPUnit\TextUI\Command that gets instantiated,
     *     // not MyCommand
     *     public static function main($exit = true)
     *     {
     *         $command = new static;
     *
     *         return $command->run($_SERVER['argv'], $exit);
     *     }
     *
     * }
     * </code>
     *
     * @throws Exception
     */
    protected function handleArguments(array $argv): void
    {
        try {
            $arguments = (new Builder)->fromParameters($argv, array_keys($this->longOptions));
        } catch (ArgumentsException $e) {
            $this->exitWithErrorMessage($e->getMessage());
        }

        assert(isset($arguments) && $arguments instanceof Configuration);

        if ($arguments->hasGenerateConfiguration() && $arguments->generateConfiguration()) {
            $this->generateConfiguration();
        }

        if ($arguments->hasMigrateConfiguration() && $arguments->migrateConfiguration()) {
            $this->migrateConfiguration();
        }

        if ($arguments->hasAtLeastVersion()) {
            if (version_compare(Version::id(), $arguments->atLeastVersion(), '>=')) {
                exit(TestRunner::SUCCESS_EXIT);
            }

            exit(TestRunner::FAILURE_EXIT);
        }

        if ($arguments->hasVersion() && $arguments->version()) {
            $this->printVersionString();

            exit(TestRunner::SUCCESS_EXIT);
        }

        if ($arguments->hasCheckVersion() && $arguments->checkVersion()) {
            $this->handleVersionCheck();
        }

        if ($arguments->hasHelp()) {
            $this->showHelp();

            exit(TestRunner::SUCCESS_EXIT);
        }

        if ($arguments->hasUnrecognizedOrderBy()) {
            $this->exitWithErrorMessage(
                sprintf(
                    'unrecognized --order-by option: %s',
                    $arguments->unrecognizedOrderBy()
                )
            );
        }

        if ($arguments->hasIniSettings()) {
            foreach ($arguments->iniSettings() as $name => $value) {
                ini_set($name, $value);
            }
        }

        if ($arguments->hasIncludePath()) {
            ini_set(
                'include_path',
                $arguments->includePath() . PATH_SEPARATOR . ini_get('include_path')
            );
        }

        $this->arguments = (new Mapper)->mapToLegacyArray($arguments);

        $this->handleCustomOptions($arguments->unrecognizedOptions());
        $this->handleCustomTestSuite();

        if (!isset($this->arguments['testSuffixes'])) {
            $this->arguments['testSuffixes'] = ['Test.php', '.phpt'];
        }

        if (!isset($this->arguments['test']) && $arguments->hasArgument()) {
            $this->arguments['test'] = realpath($arguments->argument());

            if ($this->arguments['test'] === false) {
                $this->exitWithErrorMessage(
                    sprintf(
                        'Cannot open file "%s".',
                        $arguments->argument()
                    )
                );
            }
        }

        if ($this->arguments['loader'] !== null) {
            $this->arguments['loader'] = $this->handleLoader($this->arguments['loader']);
        }

        if (isset($this->arguments['configuration']) && is_dir($this->arguments['configuration'])) {
            $configurationFile = $this->arguments['configuration'] . '/phpunit.xml';

            if (file_exists($configurationFile)) {
                $this->arguments['configuration'] = realpath(
                    $configurationFile
                );
            } elseif (file_exists($configurationFile . '.dist')) {
                $this->arguments['configuration'] = realpath(
                    $configurationFile . '.dist'
                );
            }
        } elseif (!isset($this->arguments['configuration']) && $this->arguments['useDefaultConfiguration']) {
            if (file_exists('phpunit.xml')) {
                $this->arguments['configuration'] = realpath('phpunit.xml');
            } elseif (file_exists('phpunit.xml.dist')) {
                $this->arguments['configuration'] = realpath(
                    'phpunit.xml.dist'
                );
            }
        }

        if (isset($this->arguments['configuration'])) {
            try {
                $configuration = (new Loader)->load($this->arguments['configuration']);
            } catch (Throwable $e) {
                print $e->getMessage() . PHP_EOL;

                exit(TestRunner::FAILURE_EXIT);
            }

            $phpunitConfiguration = $configuration->phpunit();

            (new PhpHandler)->handle($configuration->php());

            if (isset($this->arguments['bootstrap'])) {
                $this->handleBootstrap($this->arguments['bootstrap']);
            } elseif ($phpunitConfiguration->hasBootstrap()) {
                $this->handleBootstrap($phpunitConfiguration->bootstrap());
            }

            if (!isset($this->arguments['stderr'])) {
                $this->arguments['stderr'] = $phpunitConfiguration->stderr();
            }

            if (!isset($this->arguments['noExtensions']) && $phpunitConfiguration->hasExtensionsDirectory() && extension_loaded('phar')) {
                $this->handleExtensions($phpunitConfiguration->extensionsDirectory());
            }

            if (!isset($this->arguments['columns'])) {
                $this->arguments['columns'] = $phpunitConfiguration->columns();
            }

            if (!isset($this->arguments['printer']) && $phpunitConfiguration->hasPrinterClass()) {
                $file = $phpunitConfiguration->hasPrinterFile() ? $phpunitConfiguration->printerFile() : '';

                $this->arguments['printer'] = $this->handlePrinter(
                    $phpunitConfiguration->printerClass(),
                    $file
                );
            }

            if ($phpunitConfiguration->hasTestSuiteLoaderClass()) {
                $file = $phpunitConfiguration->hasTestSuiteLoaderFile() ? $phpunitConfiguration->testSuiteLoaderFile() : '';

                $this->arguments['loader'] = $this->handleLoader(
                    $phpunitConfiguration->testSuiteLoaderClass(),
                    $file
                );
            }

            if (!isset($this->arguments['testsuite']) && $phpunitConfiguration->hasDefaultTestSuite()) {
                $this->arguments['testsuite'] = $phpunitConfiguration->defaultTestSuite();
            }

            if (!isset($this->arguments['test'])) {
                $this->arguments['test'] = (new TestSuiteMapper)->map(
                    $configuration->testSuite(),
                    $this->arguments['testsuite'] ?? ''
                );
            }
        } elseif (isset($this->arguments['bootstrap'])) {
            $this->handleBootstrap($this->arguments['bootstrap']);
        }

        if (isset($this->arguments['printer']) && is_string($this->arguments['printer'])) {
            $this->arguments['printer'] = $this->handlePrinter($this->arguments['printer']);
        }

        if (isset($configuration, $this->arguments['warmCoverageCache'])) {
            $this->handleWarmCoverageCache($configuration);
        }

        if (!isset($this->arguments['test'])) {
            $this->showHelp();

            exit(TestRunner::EXCEPTION_EXIT);
        }
    }

    /**
     * Handles the loading of the PHPUnit\Runner\TestSuiteLoader implementation.
     *
     * @deprecated see https://github.com/sebastianbergmann/phpunit/issues/4039
     */
    protected function handleLoader(string $loaderClass, string $loaderFile = ''): ?TestSuiteLoader
    {
        $this->warnings[] = 'Using a custom test suite loader is deprecated';

        if (!class_exists($loaderClass, false)) {
            if ($loaderFile == '') {
                $loaderFile = Filesystem::classNameToFilename(
                    $loaderClass
                );
            }

            $loaderFile = stream_resolve_include_path($loaderFile);

            if ($loaderFile) {
                require $loaderFile;
            }
        }

        if (class_exists($loaderClass, false)) {
            try {
                $class = new ReflectionClass($loaderClass);
                // @codeCoverageIgnoreStart
            } catch (ReflectionException $e) {
                throw new Exception(
                    $e->getMessage(),
                    (int) $e->getCode(),
                    $e
                );
            }
            // @codeCoverageIgnoreEnd

            if ($class->implementsInterface(TestSuiteLoader::class) && $class->isInstantiable()) {
                $object = $class->newInstance();

                assert($object instanceof TestSuiteLoader);

                return $object;
            }
        }

        if ($loaderClass == StandardTestSuiteLoader::class) {
            return null;
        }

        $this->exitWithErrorMessage(
            sprintf(
                'Could not use "%s" as loader.',
                $loaderClass
            )
        );

        return null;
    }

    /**
     * Handles the loading of the PHPUnit\Util\Printer implementation.
     *
     * @return null|Printer|string
     */
    protected function handlePrinter(string $printerClass, string $printerFile = '')
    {
        if (!class_exists($printerClass, false)) {
            if ($printerFile === '') {
                $printerFile = Filesystem::classNameToFilename(
                    $printerClass
                );
            }

            $printerFile = stream_resolve_include_path($printerFile);

            if ($printerFile) {
                require $printerFile;
            }
        }

        if (!class_exists($printerClass)) {
            $this->exitWithErrorMessage(
                sprintf(
                    'Could not use "%s" as printer: class does not exist',
                    $printerClass
                )
            );
        }

        try {
            $class = new ReflectionClass($printerClass);
            // @codeCoverageIgnoreStart
        } catch (ReflectionException $e) {
            throw new Exception(
                $e->getMessage(),
                (int) $e->getCode(),
                $e
            );
            // @codeCoverageIgnoreEnd
        }

        if (!$class->implementsInterface(ResultPrinter::class)) {
            $this->exitWithErrorMessage(
                sprintf(
                    'Could not use "%s" as printer: class does not implement %s',
                    $printerClass,
                    ResultPrinter::class
                )
            );
        }

        if (!$class->isInstantiable()) {
            $this->exitWithErrorMessage(
                sprintf(
                    'Could not use "%s" as printer: class cannot be instantiated',
                    $printerClass
                )
            );
        }

        if ($class->isSubclassOf(ResultPrinter::class)) {
            return $printerClass;
        }

        $outputStream = isset($this->arguments['stderr']) ? 'php://stderr' : null;

        return $class->newInstance($outputStream);
    }

    /**
     * Loads a bootstrap file.
     */
    protected function handleBootstrap(string $filename): void
    {
        try {
            FileLoader::checkAndLoad($filename);
        } catch (Throwable $t) {
            $this->exitWithErrorMessage($t->getMessage());
        }
    }

    protected function handleVersionCheck(): void
    {
        $this->printVersionString();

        $latestVersion = file_get_contents('https://phar.phpunit.de/latest-version-of/phpunit');
        $isOutdated    = version_compare($latestVersion, Version::id(), '>');

        if ($isOutdated) {
            printf(
                'You are not using the latest version of PHPUnit.' . PHP_EOL .
                'The latest version is PHPUnit %s.' . PHP_EOL,
                $latestVersion
            );
        } else {
            print 'You are using the latest version of PHPUnit.' . PHP_EOL;
        }

        exit(TestRunner::SUCCESS_EXIT);
    }

    /**
     * Show the help message.
     */
    protected function showHelp(): void
    {
        $this->printVersionString();
        (new Help)->writeToConsole();
    }

    /**
     * Custom callback for test suite discovery.
     */
    protected function handleCustomTestSuite(): void
    {
    }

    private function printVersionString(): void
    {
        if ($this->versionStringPrinted) {
            return;
        }

        print Version::getVersionString() . PHP_EOL . PHP_EOL;

        $this->versionStringPrinted = true;
    }

    private function exitWithErrorMessage(string $message): void
    {
        $this->printVersionString();

        print $message . PHP_EOL;

        exit(TestRunner::FAILURE_EXIT);
    }

    private function handleExtensions(string $directory): void
    {
        foreach ((new FileIteratorFacade)->getFilesAsArray($directory, '.phar') as $file) {
            if (!file_exists('phar://' . $file . '/manifest.xml')) {
                $this->arguments['notLoadedExtensions'][] = $file . ' is not an extension for PHPUnit';

                continue;
            }

            try {
                $applicationName = new ApplicationName('phpunit/phpunit');
                $version         = new PharIoVersion(Version::series());
                $manifest        = ManifestLoader::fromFile('phar://' . $file . '/manifest.xml');

                if (!$manifest->isExtensionFor($applicationName)) {
                    $this->arguments['notLoadedExtensions'][] = $file . ' is not an extension for PHPUnit';

                    continue;
                }

                if (!$manifest->isExtensionFor($applicationName, $version)) {
                    $this->arguments['notLoadedExtensions'][] = $file . ' is not compatible with this version of PHPUnit';

                    continue;
                }
            } catch (ManifestException $e) {
                $this->arguments['notLoadedExtensions'][] = $file . ': ' . $e->getMessage();

                continue;
            }

            require $file;

            $this->arguments['loadedExtensions'][] = $manifest->getName()->asString() . ' ' . $manifest->getVersion()->getVersionString();
        }
    }

    private function handleListGroups(TestSuite $suite, bool $exit): int
    {
        $this->printVersionString();

        print 'Available test group(s):' . PHP_EOL;

        $groups = $suite->getGroups();
        sort($groups);

        foreach ($groups as $group) {
            printf(
                ' - %s' . PHP_EOL,
                $group
            );
        }

        if ($exit) {
            exit(TestRunner::SUCCESS_EXIT);
        }

        return TestRunner::SUCCESS_EXIT;
    }

    /**
     * @throws \PHPUnit\Framework\Exception
     * @throws \PHPUnit\TextUI\XmlConfiguration\Exception
     */
    private function handleListSuites(bool $exit): int
    {
        $this->printVersionString();

        print 'Available test suite(s):' . PHP_EOL;

        foreach ((new Loader)->load($this->arguments['configuration'])->testSuite() as $testSuite) {
            printf(
                ' - %s' . PHP_EOL,
                $testSuite->name()
            );
        }

        if ($exit) {
            exit(TestRunner::SUCCESS_EXIT);
        }

        return TestRunner::SUCCESS_EXIT;
    }

    /**
     * @throws \SebastianBergmann\RecursionContext\InvalidArgumentException
     */
    private function handleListTests(TestSuite $suite, bool $exit): int
    {
        $this->printVersionString();

        $renderer = new TextTestListRenderer;

        print $renderer->render($suite);

        if ($exit) {
            exit(TestRunner::SUCCESS_EXIT);
        }

        return TestRunner::SUCCESS_EXIT;
    }

    /**
     * @throws \SebastianBergmann\RecursionContext\InvalidArgumentException
     */
    private function handleListTestsXml(TestSuite $suite, string $target, bool $exit): int
    {
        $this->printVersionString();

        $renderer = new XmlTestListRenderer;

        file_put_contents($target, $renderer->render($suite));

        printf(
            'Wrote list of tests that would have been run to %s' . PHP_EOL,
            $target
        );

        if ($exit) {
            exit(TestRunner::SUCCESS_EXIT);
        }

        return TestRunner::SUCCESS_EXIT;
    }

    private function generateConfiguration(): void
    {
        $this->printVersionString();

        print 'Generating phpunit.xml in ' . getcwd() . PHP_EOL . PHP_EOL;
        print 'Bootstrap script (relative to path shown above; default: vendor/autoload.php): ';

        $bootstrapScript = trim(fgets(STDIN));

        print 'Tests directory (relative to path shown above; default: tests): ';

        $testsDirectory = trim(fgets(STDIN));

        print 'Source directory (relative to path shown above; default: src): ';

        $src = trim(fgets(STDIN));

        print 'Cache directory (relative to path shown above; default: .phpunit.cache): ';

        $cacheDirectory = trim(fgets(STDIN));

        if ($bootstrapScript === '') {
            $bootstrapScript = 'vendor/autoload.php';
        }

        if ($testsDirectory === '') {
            $testsDirectory = 'tests';
        }

        if ($src === '') {
            $src = 'src';
        }

        if ($cacheDirectory === '') {
            $cacheDirectory = '.phpunit.cache';
        }

        $generator = new Generator;

        file_put_contents(
            'phpunit.xml',
            $generator->generateDefaultConfiguration(
                Version::series(),
                $bootstrapScript,
                $testsDirectory,
                $src,
                $cacheDirectory
            )
        );

        print PHP_EOL . 'Generated phpunit.xml in ' . getcwd() . '.' . PHP_EOL;
        print 'Make sure to exclude the ' . $cacheDirectory . ' directory from version control.' . PHP_EOL;

        exit(TestRunner::SUCCESS_EXIT);
    }

    private function migrateConfiguration(): void
    {
        $this->printVersionString();

        if (file_exists('phpunit.xml')) {
            $filename = realpath('phpunit.xml');
        } elseif (file_exists('phpunit.xml.dist')) {
            $filename = realpath('phpunit.xml.dist');
        } else {
            print 'No configuration file found in ' . getcwd() . PHP_EOL;

            exit(TestRunner::EXCEPTION_EXIT);
        }

        copy($filename, $filename . '.bak');

        print 'Created backup:         ' . $filename . '.bak' . PHP_EOL;

        try {
            file_put_contents(
                $filename,
                (new Migrator)->migrate($filename)
            );

            print 'Migrated configuration: ' . $filename . PHP_EOL;
        } catch (Throwable $t) {
            print 'Migration failed' . PHP_EOL;

            exit(TestRunner::EXCEPTION_EXIT);
        }

        exit(TestRunner::SUCCESS_EXIT);
    }

    private function handleCustomOptions(array $unrecognizedOptions): void
    {
        foreach ($unrecognizedOptions as $name => $value) {
            if (isset($this->longOptions[$name])) {
                $handler = $this->longOptions[$name];
            }

            $name .= '=';

            if (isset($this->longOptions[$name])) {
                $handler = $this->longOptions[$name];
            }

            if (isset($handler) && is_callable([$this, $handler])) {
                $this->{$handler}($value);

                unset($handler);
            }
        }
    }

    private function handleWarmCoverageCache(XmlConfiguration\Configuration $configuration): void
    {
        $this->printVersionString();

        if (isset($this->arguments['coverageCacheDirectory'])) {
            $cacheDirectory = $this->arguments['coverageCacheDirectory'];
        } elseif ($configuration->codeCoverage()->hasCacheDirectory()) {
            $cacheDirectory = $configuration->codeCoverage()->cacheDirectory();
        } else {
            print 'Cache for static analysis has not been configured' . PHP_EOL;

            exit(TestRunner::EXCEPTION_EXIT);
        }

        $filter = new Filter;

        if ($configuration->codeCoverage()->hasNonEmptyListOfFilesToBeIncludedInCodeCoverageReport()) {
            (new FilterMapper)->map(
                $filter,
                $configuration->codeCoverage()
            );
        } elseif (isset($this->arguments['coverageFilter'])) {
            if (!is_array($this->arguments['coverageFilter'])) {
                $coverageFilterDirectories = [$this->arguments['coverageFilter']];
            } else {
                $coverageFilterDirectories = $this->arguments['coverageFilter'];
            }

            foreach ($coverageFilterDirectories as $coverageFilterDirectory) {
                $filter->includeDirectory($coverageFilterDirectory);
            }
        } else {
            print 'Filter for code coverage has not been configured' . PHP_EOL;

            exit(TestRunner::EXCEPTION_EXIT);
        }

        $timer = new Timer;
        $timer->start();

        print 'Warming cache for static analysis ... ';

        (new CacheWarmer)->warmCache(
<<<<<<< HEAD
            $cacheDirectory,
=======
            $cacheDirectory->path(),
>>>>>>> 0bc9739b
            !$configuration->codeCoverage()->disableCodeCoverageIgnore(),
            $configuration->codeCoverage()->ignoreDeprecatedCodeUnits(),
            $filter
        );

        print 'done [' . $timer->stop()->asString() . ']' . PHP_EOL;

        exit(TestRunner::SUCCESS_EXIT);
    }
}<|MERGE_RESOLUTION|>--- conflicted
+++ resolved
@@ -883,11 +883,7 @@
         print 'Warming cache for static analysis ... ';
 
         (new CacheWarmer)->warmCache(
-<<<<<<< HEAD
-            $cacheDirectory,
-=======
             $cacheDirectory->path(),
->>>>>>> 0bc9739b
             !$configuration->codeCoverage()->disableCodeCoverageIgnore(),
             $configuration->codeCoverage()->ignoreDeprecatedCodeUnits(),
             $filter
