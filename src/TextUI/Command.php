--- conflicted
+++ resolved
@@ -747,25 +747,13 @@
             }
         }
 
-<<<<<<< HEAD
+        if ($loaderClass == 'PHPUnit_Runner_StandardTestSuiteLoader') {
+            return;
+        }
+
         $this->showError(
           sprintf(
             'Could not use "%s" as loader.',
-=======
-        if (!isset($loader)) {
-            if ($loaderClass == 'PHPUnit_Runner_StandardTestSuiteLoader') {
-                return;
-            }
-
-            PHPUnit_TextUI_TestRunner::showError(
-              sprintf(
-                'Could not use "%s" as loader.',
-
-                $loaderClass
-              )
-            );
-        }
->>>>>>> 9edd5181
 
             $loaderClass
           )
