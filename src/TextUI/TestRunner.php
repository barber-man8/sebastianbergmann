--- conflicted
+++ resolved
@@ -534,46 +534,13 @@
                     [Comparator::class]
                 );
 
-<<<<<<< HEAD
-            if (isset($arguments['ignoreDeprecatedCodeUnitsFromCodeCoverage'])) {
-                $codeCoverage->setIgnoreDeprecatedCode(
-                    $arguments['ignoreDeprecatedCodeUnitsFromCodeCoverage']
-=======
                 $codeCoverage->setCheckForUnintentionallyCoveredCode(
                     $arguments['strictCoverage']
                 );
 
                 $codeCoverage->setCheckForMissingCoversAnnotation(
                     $arguments['strictCoverage']
->>>>>>> 1c95329a
-                );
-
-<<<<<<< HEAD
-            if (isset($arguments['disableCodeCoverageIgnore']) && $arguments['disableCodeCoverageIgnore'] === true) {
-                $codeCoverage->setDisableIgnoredLines(true);
-            }
-
-            if (isset($arguments['configuration'])) {
-                \assert($arguments['configuration'] instanceof Configuration);
-
-                $filterConfiguration = $arguments['configuration']->filter();
-
-                if ($filterConfiguration->hasNonEmptyWhitelist()) {
-                    $codeCoverage->setAddUncoveredFilesFromWhitelist(
-                        $filterConfiguration->addUncoveredFilesFromWhitelist()
-                    );
-
-                    $codeCoverage->setProcessUncoveredFilesFromWhitelist(
-                        $filterConfiguration->processUncoveredFilesFromWhitelist()
-                    );
-                }
-            }
-=======
-                if (isset($arguments['forceCoversAnnotation'])) {
-                    $codeCoverage->setForceCoversAnnotation(
-                        $arguments['forceCoversAnnotation']
-                    );
-                }
+                );
 
                 if (isset($arguments['ignoreDeprecatedCodeUnitsFromCodeCoverage'])) {
                     $codeCoverage->setIgnoreDeprecatedCode(
@@ -581,19 +548,24 @@
                     );
                 }
 
-                if (isset($arguments['disableCodeCoverageIgnore'])) {
+                if (isset($arguments['disableCodeCoverageIgnore']) && $arguments['disableCodeCoverageIgnore'] === true) {
                     $codeCoverage->setDisableIgnoredLines(true);
                 }
->>>>>>> 1c95329a
-
-                if (!empty($filterConfiguration['whitelist'])) {
-                    $codeCoverage->setAddUncoveredFilesFromWhitelist(
-                        $filterConfiguration['whitelist']['addUncoveredFilesFromWhitelist']
-                    );
-
-                    $codeCoverage->setProcessUncoveredFilesFromWhitelist(
-                        $filterConfiguration['whitelist']['processUncoveredFilesFromWhitelist']
-                    );
+
+                if (isset($arguments['configuration'])) {
+                    \assert($arguments['configuration'] instanceof Configuration);
+
+                    $filterConfiguration = $arguments['configuration']->filter();
+
+                    if ($filterConfiguration->hasNonEmptyWhitelist()) {
+                        $codeCoverage->setAddUncoveredFilesFromWhitelist(
+                            $filterConfiguration->addUncoveredFilesFromWhitelist()
+                        );
+
+                        $codeCoverage->setProcessUncoveredFilesFromWhitelist(
+                            $filterConfiguration->processUncoveredFilesFromWhitelist()
+                        );
+                    }
                 }
 
                 if (!$this->codeCoverageFilter->hasWhitelist()) {
