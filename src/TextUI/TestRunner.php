<?php
/*
 * This file is part of PHPUnit.
 *
 * (c) Sebastian Bergmann <sebastian@phpunit.de>
 *
 * For the full copyright and license information, please view the LICENSE
 * file that was distributed with this source code.
 */

use SebastianBergmann\Environment\Runtime;

/**
 * A TestRunner for the Command Line Interface (CLI)
 * PHP SAPI Module.
 *
 * @since Class available since Release 2.0.0
 */
class PHPUnit_TextUI_TestRunner extends PHPUnit_Runner_BaseTestRunner
{
    const SUCCESS_EXIT   = 0;
    const FAILURE_EXIT   = 1;
    const EXCEPTION_EXIT = 2;

    /**
     * @var PHP_CodeCoverage_Filter
     */
    protected $codeCoverageFilter;

    /**
     * @var PHPUnit_Runner_TestSuiteLoader
     */
    protected $loader = null;

    /**
     * @var PHPUnit_TextUI_ResultPrinter
     */
    protected $printer = null;

    /**
     * @var bool
     */
    protected static $versionStringPrinted = false;

    /**
     * @var Runtime
     */
    private $runtime;

    /**
     * @var bool
     */
    private $messagePrinted = false;

    /**
     * @param PHPUnit_Runner_TestSuiteLoader $loader
     * @param PHP_CodeCoverage_Filter        $filter
     *
     * @since Method available since Release 3.4.0
     */
    public function __construct(PHPUnit_Runner_TestSuiteLoader $loader = null, PHP_CodeCoverage_Filter $filter = null)
    {
        if ($filter === null) {
            $filter = new PHP_CodeCoverage_Filter;
        }

        $this->codeCoverageFilter = $filter;
        $this->loader             = $loader;
        $this->runtime            = new Runtime;
    }

    /**
     * @param PHPUnit_Framework_Test|ReflectionClass $test
     * @param array                                  $arguments
     *
     * @return PHPUnit_Framework_TestResult
     *
     * @throws PHPUnit_Framework_Exception
     */
    public static function run($test, array $arguments = [])
    {
        if ($test instanceof ReflectionClass) {
            $test = new PHPUnit_Framework_TestSuite($test);
        }

        if ($test instanceof PHPUnit_Framework_Test) {
            $aTestRunner = new self;

            return $aTestRunner->doRun(
                $test,
                $arguments
            );
        } else {
            throw new PHPUnit_Framework_Exception(
                'No test case or test suite found.'
            );
        }
    }

    /**
     * @return PHPUnit_Framework_TestResult
     */
    protected function createTestResult()
    {
        return new PHPUnit_Framework_TestResult;
    }

    private function processSuiteFilters(PHPUnit_Framework_TestSuite $suite, array $arguments)
    {
        if (!$arguments['filter'] &&
            empty($arguments['groups']) &&
            empty($arguments['excludeGroups'])) {
            return;
        }

        $filterFactory = new PHPUnit_Runner_Filter_Factory();

        if (!empty($arguments['excludeGroups'])) {
            $filterFactory->addFilter(
                new ReflectionClass('PHPUnit_Runner_Filter_Group_Exclude'),
                $arguments['excludeGroups']
            );
        }

        if (!empty($arguments['groups'])) {
            $filterFactory->addFilter(
                new ReflectionClass('PHPUnit_Runner_Filter_Group_Include'),
                $arguments['groups']
            );
        }

        if ($arguments['filter']) {
            $filterFactory->addFilter(
                new ReflectionClass('PHPUnit_Runner_Filter_Test'),
                $arguments['filter']
            );
        }
        $suite->injectFilter($filterFactory);
    }

    /**
     * @param PHPUnit_Framework_Test $suite
     * @param array                  $arguments
     * @param bool                   $exit
     *
     * @return PHPUnit_Framework_TestResult
     */
    public function doRun(PHPUnit_Framework_Test $suite, array $arguments = [], $exit)
    {
        if (isset($arguments['configuration'])) {
            $GLOBALS['__PHPUNIT_CONFIGURATION_FILE'] = $arguments['configuration'];
        }

        $this->handleConfiguration($arguments);

        $this->processSuiteFilters($suite, $arguments);

        if (isset($arguments['bootstrap'])) {
            $GLOBALS['__PHPUNIT_BOOTSTRAP'] = $arguments['bootstrap'];
        }

        if ($arguments['backupGlobals'] === false) {
            $suite->setBackupGlobals(false);
        }

        if ($arguments['backupStaticAttributes'] === true) {
            $suite->setBackupStaticAttributes(true);
        }

        if ($arguments['beStrictAboutChangesToGlobalState'] === true) {
            $suite->setbeStrictAboutChangesToGlobalState(true);
        }

        if (is_integer($arguments['repeat'])) {
            $test = new PHPUnit_Extensions_RepeatedTest(
                $suite,
                $arguments['repeat'],
                $arguments['processIsolation']
            );

            $suite = new PHPUnit_Framework_TestSuite();
            $suite->addTest($test);
        }

        $result = $this->createTestResult();

        if (!$arguments['convertErrorsToExceptions']) {
            $result->convertErrorsToExceptions(false);
        }

        if (!$arguments['convertNoticesToExceptions']) {
            PHPUnit_Framework_Error_Notice::$enabled = false;
        }

        if (!$arguments['convertWarningsToExceptions']) {
            PHPUnit_Framework_Error_Warning::$enabled = false;
        }

        if ($arguments['stopOnError']) {
            $result->stopOnError(true);
        }

        if ($arguments['stopOnFailure']) {
            $result->stopOnFailure(true);
        }

        if ($arguments['stopOnWarning']) {
            $result->stopOnWarning(true);
        }

        if ($arguments['stopOnIncomplete']) {
            $result->stopOnIncomplete(true);
        }

        if ($arguments['stopOnRisky']) {
            $result->stopOnRisky(true);
        }

        if ($arguments['stopOnSkipped']) {
            $result->stopOnSkipped(true);
        }

        if ($this->printer === null) {
            if (isset($arguments['printer']) &&
                $arguments['printer'] instanceof PHPUnit_Util_Printer) {
                $this->printer = $arguments['printer'];
            } else {
                $printerClass = 'PHPUnit_TextUI_ResultPrinter';

                if (isset($arguments['printer']) &&
                    is_string($arguments['printer']) &&
                    class_exists($arguments['printer'], false)) {
                    $class = new ReflectionClass($arguments['printer']);

                    if ($class->isSubclassOf('PHPUnit_TextUI_ResultPrinter')) {
                        $printerClass = $arguments['printer'];
                    }
                }

                $this->printer = new $printerClass(
                    isset($arguments['stderr']) ? 'php://stderr' : null,
                    $arguments['verbose'],
                    $arguments['colors'],
                    $arguments['debug'],
                    $arguments['columns'],
                    $arguments['reverseList']
                );
            }
        }

        if (!$this->printer instanceof PHPUnit_Util_Log_TAP) {
            $this->printer->write(
                PHPUnit_Runner_Version::getVersionString() . "\n"
            );

            self::$versionStringPrinted = true;

            if ($arguments['verbose']) {
                $runtime = $this->runtime->getNameWithVersion();

                if ($this->runtime->hasXdebug()) {
                    $runtime .= sprintf(
                        ' with Xdebug %s',
                        phpversion('xdebug')
                    );
                }

                $this->writeMessage('Runtime', $runtime);

                if (isset($arguments['configuration'])) {
                    $this->writeMessage(
                        'Configuration',
                        $arguments['configuration']->getFilename()
                    );
                }
            }

            if (isset($arguments['deprecatedCheckForUnintentionallyCoveredCodeSettingUsed'])) {
                print "Warning:       Deprecated configuration setting \"checkForUnintentionallyCoveredCode\" used\n";
            }
        }

        foreach ($arguments['listeners'] as $listener) {
            $result->addListener($listener);
        }

        $result->addListener($this->printer);

        if (isset($arguments['testdoxHTMLFile'])) {
            $result->addListener(
                new PHPUnit_Util_TestDox_ResultPrinter_HTML(
                    $arguments['testdoxHTMLFile']
                )
            );
        }

        if (isset($arguments['testdoxTextFile'])) {
            $result->addListener(
                new PHPUnit_Util_TestDox_ResultPrinter_Text(
                    $arguments['testdoxTextFile']
                )
            );
        }

        $codeCoverageReports = 0;

        if (isset($arguments['coverageClover'])) {
            $codeCoverageReports++;
        }

        if (isset($arguments['coverageCrap4J'])) {
            $codeCoverageReports++;
        }

        if (isset($arguments['coverageHtml'])) {
            $codeCoverageReports++;
        }

        if (isset($arguments['coveragePHP'])) {
            $codeCoverageReports++;
        }

        if (isset($arguments['coverageText'])) {
            $codeCoverageReports++;
        }

        if (isset($arguments['coverageXml'])) {
            $codeCoverageReports++;
        }

        if (isset($arguments['noCoverage'])) {
            $codeCoverageReports = 0;
        }

        if ($codeCoverageReports > 0) {
            if (!$this->runtime->canCollectCodeCoverage()) {
                $this->writeMessage('Error', 'No code coverage driver is available');

                $codeCoverageReports = 0;
            } elseif (!isset($arguments['whitelist']) && !$this->codeCoverageFilter->hasWhitelist()) {
                $this->writeMessage('Error', 'No whitelist configured, no code coverage will be generated');

                $codeCoverageReports = 0;
            }
        }

        if (!$this->printer instanceof PHPUnit_Util_Log_TAP) {
            $this->printer->write("\n");
        }

        if ($codeCoverageReports > 0) {
            $codeCoverage = new PHP_CodeCoverage(
                null,
                $this->codeCoverageFilter
            );

            $codeCoverage->setAddUncoveredFilesFromWhitelist(
                $arguments['addUncoveredFilesFromWhitelist']
            );

            $codeCoverage->setCheckForUnintentionallyCoveredCode(
                $arguments['strictCoverage']
            );

<<<<<<< HEAD
            $codeCoverage->setCheckForUnexecutedCoveredCode(
                $arguments['strictCoverage']
            );

            $codeCoverage->setCheckForMissingCoversAnnotation(
                $arguments['strictCoverage']
            );

=======
>>>>>>> 6fdb1d30
            $codeCoverage->setProcessUncoveredFilesFromWhitelist(
                $arguments['processUncoveredFilesFromWhitelist']
            );

            if (isset($arguments['forceCoversAnnotation'])) {
                $codeCoverage->setForceCoversAnnotation(
                    $arguments['forceCoversAnnotation']
                );
            }

            if (isset($arguments['disableCodeCoverageIgnore'])) {
                $codeCoverage->setDisableIgnoredLines(true);
            }

            if (isset($arguments['whitelist'])) {
                $this->codeCoverageFilter->addDirectoryToWhitelist($arguments['whitelist']);
            }

            $result->setCodeCoverage($codeCoverage);
        }

        if ($codeCoverageReports > 1) {
            if (isset($arguments['cacheTokens'])) {
                $codeCoverage->setCacheTokens($arguments['cacheTokens']);
            }
        }

        if (isset($arguments['jsonLogfile'])) {
            $result->addListener(
                new PHPUnit_Util_Log_JSON($arguments['jsonLogfile'])
            );
        }

        if (isset($arguments['tapLogfile'])) {
            $result->addListener(
                new PHPUnit_Util_Log_TAP($arguments['tapLogfile'])
            );
        }

        if (isset($arguments['teamcityLogfile'])) {
            $result->addListener(
                new PHPUnit_Util_Log_TeamCity($arguments['teamcityLogfile'])
            );
        }

        if (isset($arguments['junitLogfile'])) {
            $result->addListener(
                new PHPUnit_Util_Log_JUnit(
                    $arguments['junitLogfile'],
                    $arguments['logIncompleteSkipped']
                )
            );
        }

        $result->beStrictAboutTestsThatDoNotTestAnything($arguments['reportUselessTests']);
        $result->beStrictAboutOutputDuringTests($arguments['disallowTestOutput']);
        $result->beStrictAboutTodoAnnotatedTests($arguments['disallowTodoAnnotatedTests']);
        $result->beStrictAboutResourceUsageDuringSmallTests($arguments['beStrictAboutResourceUsageDuringSmallTests']);
        $result->enforceTimeLimit($arguments['enforceTimeLimit']);
        $result->setTimeoutForSmallTests($arguments['timeoutForSmallTests']);
        $result->setTimeoutForMediumTests($arguments['timeoutForMediumTests']);
        $result->setTimeoutForLargeTests($arguments['timeoutForLargeTests']);

        if ($suite instanceof PHPUnit_Framework_TestSuite) {
            $suite->setRunTestInSeparateProcess($arguments['processIsolation']);
        }

        $suite->run($result);

        unset($suite);
        $result->flushListeners();

        if ($this->printer instanceof PHPUnit_TextUI_ResultPrinter) {
            $this->printer->printResult($result);
        }

        if (isset($codeCoverage)) {
            if (isset($arguments['coverageClover'])) {
                $this->printer->write(
                    "\nGenerating code coverage report in Clover XML format ..."
                );

                try {
                    $writer = new PHP_CodeCoverage_Report_Clover;
                    $writer->process($codeCoverage, $arguments['coverageClover']);

                    $this->printer->write(" done\n");
                    unset($writer);
                } catch (PHP_CodeCoverage_Exception $e) {
                    $this->printer->write(
                        " failed\n" . $e->getMessage() . "\n"
                    );
                }
            }

            if (isset($arguments['coverageCrap4J'])) {
                $this->printer->write(
                    "\nGenerating Crap4J report XML file ..."
                );

                try {
                    $writer = new PHP_CodeCoverage_Report_Crap4j($arguments['crap4jThreshold']);
                    $writer->process($codeCoverage, $arguments['coverageCrap4J']);

                    $this->printer->write(" done\n");
                    unset($writer);
                } catch (PHP_CodeCoverage_Exception $e) {
                    $this->printer->write(
                        " failed\n" . $e->getMessage() . "\n"
                    );
                }
            }

            if (isset($arguments['coverageHtml'])) {
                $this->printer->write(
                    "\nGenerating code coverage report in HTML format ..."
                );

                try {
                    $writer = new PHP_CodeCoverage_Report_HTML(
                        $arguments['reportLowUpperBound'],
                        $arguments['reportHighLowerBound'],
                        sprintf(
                            ' and <a href="https://phpunit.de/">PHPUnit %s</a>',
                            PHPUnit_Runner_Version::id()
                        )
                    );

                    $writer->process($codeCoverage, $arguments['coverageHtml']);

                    $this->printer->write(" done\n");
                    unset($writer);
                } catch (PHP_CodeCoverage_Exception $e) {
                    $this->printer->write(
                        " failed\n" . $e->getMessage() . "\n"
                    );
                }
            }

            if (isset($arguments['coveragePHP'])) {
                $this->printer->write(
                    "\nGenerating code coverage report in PHP format ..."
                );

                try {
                    $writer = new PHP_CodeCoverage_Report_PHP;
                    $writer->process($codeCoverage, $arguments['coveragePHP']);

                    $this->printer->write(" done\n");
                    unset($writer);
                } catch (PHP_CodeCoverage_Exception $e) {
                    $this->printer->write(
                        " failed\n" . $e->getMessage() . "\n"
                    );
                }
            }

            if (isset($arguments['coverageText'])) {
                if ($arguments['coverageText'] == 'php://stdout') {
                    $outputStream = $this->printer;
                    $colors       = $arguments['colors'] && $arguments['colors'] != PHPUnit_TextUI_ResultPrinter::COLOR_NEVER;
                } else {
                    $outputStream = new PHPUnit_Util_Printer($arguments['coverageText']);
                    $colors       = false;
                }

                $processor = new PHP_CodeCoverage_Report_Text(
                    $arguments['reportLowUpperBound'],
                    $arguments['reportHighLowerBound'],
                    $arguments['coverageTextShowUncoveredFiles'],
                    $arguments['coverageTextShowOnlySummary']
                );

                $outputStream->write(
                    $processor->process($codeCoverage, $colors)
                );
            }

            if (isset($arguments['coverageXml'])) {
                $this->printer->write(
                    "\nGenerating code coverage report in PHPUnit XML format ..."
                );

                try {
                    $writer = new PHP_CodeCoverage_Report_XML;
                    $writer->process($codeCoverage, $arguments['coverageXml']);

                    $this->printer->write(" done\n");
                    unset($writer);
                } catch (PHP_CodeCoverage_Exception $e) {
                    $this->printer->write(
                        " failed\n" . $e->getMessage() . "\n"
                    );
                }
            }
        }

        if ($exit) {
            if ($result->wasSuccessful()) {
                if ($arguments['failOnRisky'] && !$result->allHarmless()) {
                    exit(self::FAILURE_EXIT);
                }

                if ($arguments['failOnWarning'] && $result->warningCount() > 0) {
                    exit(self::FAILURE_EXIT);
                }

                exit(self::SUCCESS_EXIT);
            }

            if ($result->errorCount() > 0) {
                exit(self::EXCEPTION_EXIT);
            }

            if ($result->failureCount() > 0) {
                exit(self::FAILURE_EXIT);
            }
        }

        return $result;
    }

    /**
     * @param PHPUnit_TextUI_ResultPrinter $resultPrinter
     */
    public function setPrinter(PHPUnit_TextUI_ResultPrinter $resultPrinter)
    {
        $this->printer = $resultPrinter;
    }

    /**
     * Override to define how to handle a failed loading of
     * a test suite.
     *
     * @param string $message
     */
    protected function runFailed($message)
    {
        $this->write($message . PHP_EOL);
        exit(self::FAILURE_EXIT);
    }

    /**
     * @param string $buffer
     *
     * @since  Method available since Release 3.1.0
     */
    protected function write($buffer)
    {
        if (PHP_SAPI != 'cli') {
            $buffer = htmlspecialchars($buffer);
        }

        if ($this->printer !== null) {
            $this->printer->write($buffer);
        } else {
            print $buffer;
        }
    }

    /**
     * Returns the loader to be used.
     *
     * @return PHPUnit_Runner_TestSuiteLoader
     *
     * @since  Method available since Release 2.2.0
     */
    public function getLoader()
    {
        if ($this->loader === null) {
            $this->loader = new PHPUnit_Runner_StandardTestSuiteLoader;
        }

        return $this->loader;
    }

    /**
     * @param array $arguments
     *
     * @since  Method available since Release 3.2.1
     */
    protected function handleConfiguration(array &$arguments)
    {
        if (isset($arguments['configuration']) &&
            !$arguments['configuration'] instanceof PHPUnit_Util_Configuration) {
            $arguments['configuration'] = PHPUnit_Util_Configuration::getInstance(
                $arguments['configuration']
            );
        }

        $arguments['debug']     = isset($arguments['debug'])     ? $arguments['debug']     : false;
        $arguments['filter']    = isset($arguments['filter'])    ? $arguments['filter']    : false;
        $arguments['listeners'] = isset($arguments['listeners']) ? $arguments['listeners'] : [];

        if (isset($arguments['configuration'])) {
            $arguments['configuration']->handlePHPConfiguration();

            $phpunitConfiguration = $arguments['configuration']->getPHPUnitConfiguration();

            if (isset($phpunitConfiguration['deprecatedCheckForUnintentionallyCoveredCodeSettingUsed'])) {
                $arguments['deprecatedCheckForUnintentionallyCoveredCodeSettingUsed'] = true;
            }

            if (isset($phpunitConfiguration['backupGlobals']) &&
                !isset($arguments['backupGlobals'])) {
                $arguments['backupGlobals'] = $phpunitConfiguration['backupGlobals'];
            }

            if (isset($phpunitConfiguration['backupStaticAttributes']) &&
                !isset($arguments['backupStaticAttributes'])) {
                $arguments['backupStaticAttributes'] = $phpunitConfiguration['backupStaticAttributes'];
            }

            if (isset($phpunitConfiguration['beStrictAboutChangesToGlobalState']) &&
                !isset($arguments['beStrictAboutChangesToGlobalState'])) {
                $arguments['beStrictAboutChangesToGlobalState'] = $phpunitConfiguration['beStrictAboutChangesToGlobalState'];
            }

            if (isset($phpunitConfiguration['bootstrap']) &&
                !isset($arguments['bootstrap'])) {
                $arguments['bootstrap'] = $phpunitConfiguration['bootstrap'];
            }

            if (isset($phpunitConfiguration['cacheTokens']) &&
                !isset($arguments['cacheTokens'])) {
                $arguments['cacheTokens'] = $phpunitConfiguration['cacheTokens'];
            }

            if (isset($phpunitConfiguration['colors']) &&
                !isset($arguments['colors'])) {
                $arguments['colors'] = $phpunitConfiguration['colors'];
            }

            if (isset($phpunitConfiguration['convertErrorsToExceptions']) &&
                !isset($arguments['convertErrorsToExceptions'])) {
                $arguments['convertErrorsToExceptions'] = $phpunitConfiguration['convertErrorsToExceptions'];
            }

            if (isset($phpunitConfiguration['convertNoticesToExceptions']) &&
                !isset($arguments['convertNoticesToExceptions'])) {
                $arguments['convertNoticesToExceptions'] = $phpunitConfiguration['convertNoticesToExceptions'];
            }

            if (isset($phpunitConfiguration['convertWarningsToExceptions']) &&
                !isset($arguments['convertWarningsToExceptions'])) {
                $arguments['convertWarningsToExceptions'] = $phpunitConfiguration['convertWarningsToExceptions'];
            }

            if (isset($phpunitConfiguration['processIsolation']) &&
                !isset($arguments['processIsolation'])) {
                $arguments['processIsolation'] = $phpunitConfiguration['processIsolation'];
            }

            if (isset($phpunitConfiguration['stopOnError']) &&
                !isset($arguments['stopOnError'])) {
                $arguments['stopOnError'] = $phpunitConfiguration['stopOnError'];
            }

            if (isset($phpunitConfiguration['stopOnFailure']) &&
                !isset($arguments['stopOnFailure'])) {
                $arguments['stopOnFailure'] = $phpunitConfiguration['stopOnFailure'];
            }

            if (isset($phpunitConfiguration['stopOnWarning']) &&
                !isset($arguments['stopOnWarning'])) {
                $arguments['stopOnWarning'] = $phpunitConfiguration['stopOnWarning'];
            }

            if (isset($phpunitConfiguration['stopOnIncomplete']) &&
                !isset($arguments['stopOnIncomplete'])) {
                $arguments['stopOnIncomplete'] = $phpunitConfiguration['stopOnIncomplete'];
            }

            if (isset($phpunitConfiguration['stopOnRisky']) &&
                !isset($arguments['stopOnRisky'])) {
                $arguments['stopOnRisky'] = $phpunitConfiguration['stopOnRisky'];
            }

            if (isset($phpunitConfiguration['stopOnSkipped']) &&
                !isset($arguments['stopOnSkipped'])) {
                $arguments['stopOnSkipped'] = $phpunitConfiguration['stopOnSkipped'];
            }

            if (isset($phpunitConfiguration['failOnWarning']) &&
                !isset($arguments['failOnWarning'])) {
                $arguments['failOnWarning'] = $phpunitConfiguration['failOnWarning'];
            }

            if (isset($phpunitConfiguration['failOnRisky']) &&
                !isset($arguments['failOnRisky'])) {
                $arguments['failOnRisky'] = $phpunitConfiguration['failOnRisky'];
            }

            if (isset($phpunitConfiguration['timeoutForSmallTests']) &&
                !isset($arguments['timeoutForSmallTests'])) {
                $arguments['timeoutForSmallTests'] = $phpunitConfiguration['timeoutForSmallTests'];
            }

            if (isset($phpunitConfiguration['timeoutForMediumTests']) &&
                !isset($arguments['timeoutForMediumTests'])) {
                $arguments['timeoutForMediumTests'] = $phpunitConfiguration['timeoutForMediumTests'];
            }

            if (isset($phpunitConfiguration['timeoutForLargeTests']) &&
                !isset($arguments['timeoutForLargeTests'])) {
                $arguments['timeoutForLargeTests'] = $phpunitConfiguration['timeoutForLargeTests'];
            }

            if (isset($phpunitConfiguration['reportUselessTests']) &&
                !isset($arguments['reportUselessTests'])) {
                $arguments['reportUselessTests'] = $phpunitConfiguration['reportUselessTests'];
            }

            if (isset($phpunitConfiguration['strictCoverage']) &&
                !isset($arguments['strictCoverage'])) {
                $arguments['strictCoverage'] = $phpunitConfiguration['strictCoverage'];
            }

            if (isset($phpunitConfiguration['disallowTestOutput']) &&
                !isset($arguments['disallowTestOutput'])) {
                $arguments['disallowTestOutput'] = $phpunitConfiguration['disallowTestOutput'];
            }

            if (isset($phpunitConfiguration['enforceTimeLimit']) &&
                !isset($arguments['enforceTimeLimit'])) {
                $arguments['enforceTimeLimit'] = $phpunitConfiguration['enforceTimeLimit'];
            }

            if (isset($phpunitConfiguration['disallowTodoAnnotatedTests']) &&
                !isset($arguments['disallowTodoAnnotatedTests'])) {
                $arguments['disallowTodoAnnotatedTests'] = $phpunitConfiguration['disallowTodoAnnotatedTests'];
            }

            if (isset($phpunitConfiguration['beStrictAboutResourceUsageDuringSmallTests']) &&
                !isset($arguments['beStrictAboutResourceUsageDuringSmallTests'])) {
                $arguments['beStrictAboutResourceUsageDuringSmallTests'] = $phpunitConfiguration['beStrictAboutResourceUsageDuringSmallTests'];
            }

            if (isset($phpunitConfiguration['verbose']) &&
                !isset($arguments['verbose'])) {
                $arguments['verbose'] = $phpunitConfiguration['verbose'];
            }

            if (isset($phpunitConfiguration['reverseDefectList']) &&
                !isset($arguments['reverseList'])) {
                $arguments['reverseList'] = $phpunitConfiguration['reverseDefectList'];
            }

            if (isset($phpunitConfiguration['forceCoversAnnotation']) &&
                !isset($arguments['forceCoversAnnotation'])) {
                $arguments['forceCoversAnnotation'] = $phpunitConfiguration['forceCoversAnnotation'];
            }

            if (isset($phpunitConfiguration['disableCodeCoverageIgnore']) &&
                !isset($arguments['disableCodeCoverageIgnore'])) {
                $arguments['disableCodeCoverageIgnore'] = $phpunitConfiguration['disableCodeCoverageIgnore'];
            }

            $groupCliArgs = [];

            if (!empty($arguments['groups'])) {
                $groupCliArgs = $arguments['groups'];
            }

            $groupConfiguration = $arguments['configuration']->getGroupConfiguration();

            if (!empty($groupConfiguration['include']) &&
                !isset($arguments['groups'])) {
                $arguments['groups'] = $groupConfiguration['include'];
            }

            if (!empty($groupConfiguration['exclude']) &&
                !isset($arguments['excludeGroups'])) {
                $arguments['excludeGroups'] = array_diff($groupConfiguration['exclude'], $groupCliArgs);
            }

            foreach ($arguments['configuration']->getListenerConfiguration() as $listener) {
                if (!class_exists($listener['class'], false) &&
                    $listener['file'] !== '') {
                    require_once $listener['file'];
                }

                if (class_exists($listener['class'])) {
                    if (count($listener['arguments']) == 0) {
                        $listener = new $listener['class'];
                    } else {
                        $listenerClass = new ReflectionClass(
                            $listener['class']
                        );
                        $listener      = $listenerClass->newInstanceArgs(
                            $listener['arguments']
                        );
                    }

                    if ($listener instanceof PHPUnit_Framework_TestListener) {
                        $arguments['listeners'][] = $listener;
                    }
                }
            }

            $loggingConfiguration = $arguments['configuration']->getLoggingConfiguration();

            if (isset($loggingConfiguration['coverage-clover']) &&
                !isset($arguments['coverageClover'])) {
                $arguments['coverageClover'] = $loggingConfiguration['coverage-clover'];
            }

            if (isset($loggingConfiguration['coverage-crap4j']) &&
                !isset($arguments['coverageCrap4J'])) {
                $arguments['coverageCrap4J'] = $loggingConfiguration['coverage-crap4j'];

                if (isset($loggingConfiguration['crap4jThreshold']) &&
                    !isset($arguments['crap4jThreshold'])) {
                    $arguments['crap4jThreshold'] = $loggingConfiguration['crap4jThreshold'];
                }
            }

            if (isset($loggingConfiguration['coverage-html']) &&
                !isset($arguments['coverageHtml'])) {
                if (isset($loggingConfiguration['lowUpperBound']) &&
                    !isset($arguments['reportLowUpperBound'])) {
                    $arguments['reportLowUpperBound'] = $loggingConfiguration['lowUpperBound'];
                }

                if (isset($loggingConfiguration['highLowerBound']) &&
                    !isset($arguments['reportHighLowerBound'])) {
                    $arguments['reportHighLowerBound'] = $loggingConfiguration['highLowerBound'];
                }

                $arguments['coverageHtml'] = $loggingConfiguration['coverage-html'];
            }

            if (isset($loggingConfiguration['coverage-php']) &&
                !isset($arguments['coveragePHP'])) {
                $arguments['coveragePHP'] = $loggingConfiguration['coverage-php'];
            }

            if (isset($loggingConfiguration['coverage-text']) &&
                !isset($arguments['coverageText'])) {
                $arguments['coverageText'] = $loggingConfiguration['coverage-text'];
                if (isset($loggingConfiguration['coverageTextShowUncoveredFiles'])) {
                    $arguments['coverageTextShowUncoveredFiles'] = $loggingConfiguration['coverageTextShowUncoveredFiles'];
                } else {
                    $arguments['coverageTextShowUncoveredFiles'] = false;
                }
                if (isset($loggingConfiguration['coverageTextShowOnlySummary'])) {
                    $arguments['coverageTextShowOnlySummary'] = $loggingConfiguration['coverageTextShowOnlySummary'];
                } else {
                    $arguments['coverageTextShowOnlySummary'] = false;
                }
            }

            if (isset($loggingConfiguration['coverage-xml']) &&
                !isset($arguments['coverageXml'])) {
                $arguments['coverageXml'] = $loggingConfiguration['coverage-xml'];
            }

            if (isset($loggingConfiguration['json']) &&
                !isset($arguments['jsonLogfile'])) {
                $arguments['jsonLogfile'] = $loggingConfiguration['json'];
            }

            if (isset($loggingConfiguration['plain'])) {
                $arguments['listeners'][] = new PHPUnit_TextUI_ResultPrinter(
                    $loggingConfiguration['plain'],
                    true
                );
            }

            if (isset($loggingConfiguration['tap']) &&
                !isset($arguments['tapLogfile'])) {
                $arguments['tapLogfile'] = $loggingConfiguration['tap'];
            }

            if (isset($loggingConfiguration['teamcity']) &&
                !isset($arguments['teamcityLogfile'])) {
                $arguments['teamcityLogfile'] = $loggingConfiguration['teamcity'];
            }

            if (isset($loggingConfiguration['junit']) &&
                !isset($arguments['junitLogfile'])) {
                $arguments['junitLogfile'] = $loggingConfiguration['junit'];

                if (isset($loggingConfiguration['logIncompleteSkipped']) &&
                    !isset($arguments['logIncompleteSkipped'])) {
                    $arguments['logIncompleteSkipped'] = $loggingConfiguration['logIncompleteSkipped'];
                }
            }

            if (isset($loggingConfiguration['testdox-html']) &&
                !isset($arguments['testdoxHTMLFile'])) {
                $arguments['testdoxHTMLFile'] = $loggingConfiguration['testdox-html'];
            }

            if (isset($loggingConfiguration['testdox-text']) &&
                !isset($arguments['testdoxTextFile'])) {
                $arguments['testdoxTextFile'] = $loggingConfiguration['testdox-text'];
            }

            if ((isset($arguments['coverageClover']) ||
                isset($arguments['coverageCrap4J']) ||
                isset($arguments['coverageHtml']) ||
                isset($arguments['coveragePHP']) ||
                isset($arguments['coverageText']) ||
                isset($arguments['coverageXml'])) &&
                $this->runtime->canCollectCodeCoverage()) {
                $filterConfiguration                             = $arguments['configuration']->getFilterConfiguration();
                $arguments['addUncoveredFilesFromWhitelist']     = $filterConfiguration['whitelist']['addUncoveredFilesFromWhitelist'];
                $arguments['processUncoveredFilesFromWhitelist'] = $filterConfiguration['whitelist']['processUncoveredFilesFromWhitelist'];

                foreach ($filterConfiguration['whitelist']['include']['directory'] as $dir) {
                    $this->codeCoverageFilter->addDirectoryToWhitelist(
                        $dir['path'],
                        $dir['suffix'],
                        $dir['prefix']
                    );
                }

                foreach ($filterConfiguration['whitelist']['include']['file'] as $file) {
                    $this->codeCoverageFilter->addFileToWhitelist($file);
                }

                foreach ($filterConfiguration['whitelist']['exclude']['directory'] as $dir) {
                    $this->codeCoverageFilter->removeDirectoryFromWhitelist(
                        $dir['path'],
                        $dir['suffix'],
                        $dir['prefix']
                    );
                }

                foreach ($filterConfiguration['whitelist']['exclude']['file'] as $file) {
                    $this->codeCoverageFilter->removeFileFromWhitelist($file);
                }
            }
        }

        $arguments['addUncoveredFilesFromWhitelist']             = isset($arguments['addUncoveredFilesFromWhitelist'])             ? $arguments['addUncoveredFilesFromWhitelist']             : true;
        $arguments['processUncoveredFilesFromWhitelist']         = isset($arguments['processUncoveredFilesFromWhitelist'])         ? $arguments['processUncoveredFilesFromWhitelist']         : false;
        $arguments['backupGlobals']                              = isset($arguments['backupGlobals'])                              ? $arguments['backupGlobals']                              : null;
        $arguments['backupStaticAttributes']                     = isset($arguments['backupStaticAttributes'])                     ? $arguments['backupStaticAttributes']                     : null;
        $arguments['beStrictAboutChangesToGlobalState']          = isset($arguments['beStrictAboutChangesToGlobalState'])          ? $arguments['beStrictAboutChangesToGlobalState']          : null;
        $arguments['cacheTokens']                                = isset($arguments['cacheTokens'])                                ? $arguments['cacheTokens']                                : false;
        $arguments['columns']                                    = isset($arguments['columns'])                                    ? $arguments['columns']                                    : 80;
        $arguments['colors']                                     = isset($arguments['colors'])                                     ? $arguments['colors']                                     : PHPUnit_TextUI_ResultPrinter::COLOR_DEFAULT;
        $arguments['convertErrorsToExceptions']                  = isset($arguments['convertErrorsToExceptions'])                  ? $arguments['convertErrorsToExceptions']                  : true;
        $arguments['convertNoticesToExceptions']                 = isset($arguments['convertNoticesToExceptions'])                 ? $arguments['convertNoticesToExceptions']                 : true;
        $arguments['convertWarningsToExceptions']                = isset($arguments['convertWarningsToExceptions'])                ? $arguments['convertWarningsToExceptions']                : true;
        $arguments['excludeGroups']                              = isset($arguments['excludeGroups'])                              ? $arguments['excludeGroups']                              : [];
        $arguments['groups']                                     = isset($arguments['groups'])                                     ? $arguments['groups']                                     : [];
        $arguments['logIncompleteSkipped']                       = isset($arguments['logIncompleteSkipped'])                       ? $arguments['logIncompleteSkipped']                       : false;
        $arguments['processIsolation']                           = isset($arguments['processIsolation'])                           ? $arguments['processIsolation']                           : false;
        $arguments['repeat']                                     = isset($arguments['repeat'])                                     ? $arguments['repeat']                                     : false;
        $arguments['reportHighLowerBound']                       = isset($arguments['reportHighLowerBound'])                       ? $arguments['reportHighLowerBound']                       : 90;
        $arguments['reportLowUpperBound']                        = isset($arguments['reportLowUpperBound'])                        ? $arguments['reportLowUpperBound']                        : 50;
        $arguments['crap4jThreshold']                            = isset($arguments['crap4jThreshold'])                            ? $arguments['crap4jThreshold']                            : 30;
        $arguments['stopOnError']                                = isset($arguments['stopOnError'])                                ? $arguments['stopOnError']                                : false;
        $arguments['stopOnFailure']                              = isset($arguments['stopOnFailure'])                              ? $arguments['stopOnFailure']                              : false;
        $arguments['stopOnWarning']                              = isset($arguments['stopOnWarning'])                              ? $arguments['stopOnWarning']                              : false;
        $arguments['stopOnIncomplete']                           = isset($arguments['stopOnIncomplete'])                           ? $arguments['stopOnIncomplete']                           : false;
        $arguments['stopOnRisky']                                = isset($arguments['stopOnRisky'])                                ? $arguments['stopOnRisky']                                : false;
        $arguments['stopOnSkipped']                              = isset($arguments['stopOnSkipped'])                              ? $arguments['stopOnSkipped']                              : false;
        $arguments['failOnWarning']                              = isset($arguments['failOnWarning'])                              ? $arguments['failOnWarning']                              : false;
        $arguments['failOnRisky']                                = isset($arguments['failOnRisky'])                                ? $arguments['failOnRisky']                                : false;
        $arguments['timeoutForSmallTests']                       = isset($arguments['timeoutForSmallTests'])                       ? $arguments['timeoutForSmallTests']                       : 1;
        $arguments['timeoutForMediumTests']                      = isset($arguments['timeoutForMediumTests'])                      ? $arguments['timeoutForMediumTests']                      : 10;
        $arguments['timeoutForLargeTests']                       = isset($arguments['timeoutForLargeTests'])                       ? $arguments['timeoutForLargeTests']                       : 60;
        $arguments['reportUselessTests']                         = isset($arguments['reportUselessTests'])                         ? $arguments['reportUselessTests']                         : false;
        $arguments['strictCoverage']                             = isset($arguments['strictCoverage'])                             ? $arguments['strictCoverage']                             : false;
        $arguments['disallowTestOutput']                         = isset($arguments['disallowTestOutput'])                         ? $arguments['disallowTestOutput']                         : false;
        $arguments['enforceTimeLimit']                           = isset($arguments['enforceTimeLimit'])                           ? $arguments['enforceTimeLimit']                           : false;
        $arguments['disallowTodoAnnotatedTests']                 = isset($arguments['disallowTodoAnnotatedTests'])                 ? $arguments['disallowTodoAnnotatedTests']                 : false;
        $arguments['beStrictAboutResourceUsageDuringSmallTests'] = isset($arguments['beStrictAboutResourceUsageDuringSmallTests']) ? $arguments['beStrictAboutResourceUsageDuringSmallTests'] : false;
        $arguments['reverseList']                                = isset($arguments['reverseList'])                                ? $arguments['reverseList']                                : false;
        $arguments['verbose']                                    = isset($arguments['verbose'])                                    ? $arguments['verbose']                                    : false;
    }

    /**
     * @param string $type
     * @param string $message
     *
     * @since Method available since Release 5.0.0
     */
    private function writeMessage($type, $message)
    {
        if (!$this->messagePrinted) {
            $this->write("\n");
        }

        $this->write(
            sprintf(
                "%-15s%s\n",
                $type . ':',
                $message
            )
        );

        $this->messagePrinted = true;
    }
}<|MERGE_RESOLUTION|>--- conflicted
+++ resolved
@@ -362,17 +362,10 @@
                 $arguments['strictCoverage']
             );
 
-<<<<<<< HEAD
-            $codeCoverage->setCheckForUnexecutedCoveredCode(
-                $arguments['strictCoverage']
-            );
-
             $codeCoverage->setCheckForMissingCoversAnnotation(
                 $arguments['strictCoverage']
             );
 
-=======
->>>>>>> 6fdb1d30
             $codeCoverage->setProcessUncoveredFilesFromWhitelist(
                 $arguments['processUncoveredFilesFromWhitelist']
             );
