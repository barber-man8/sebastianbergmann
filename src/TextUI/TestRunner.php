<?php
/*
 * This file is part of PHPUnit.
 *
 * (c) Sebastian Bergmann <sebastian@phpunit.de>
 *
 * For the full copyright and license information, please view the LICENSE
 * file that was distributed with this source code.
 */

namespace PHPUnit\TextUI;

use PHPUnit\Framework\Error\Notice;
use PHPUnit\Framework\Error\Warning;
use PHPUnit\Framework\Exception;
use PHPUnit\Framework\TestSuite;
use PHPUnit\Framework\TestResult;
use PHPUnit\Framework\TestListener;
use PHPUnit\Framework\Test;
use PHPUnit\Runner\BaseTestRunner;
use PHPUnit\Runner\Filter\Factory;
use PHPUnit\Runner\Version;
use PHPUnit\Runner\TestSuiteLoader;
use PHPUnit\Runner\StandardTestSuiteLoader;
use PHPUnit\Runner\Filter\NameFilterIterator;
use PHPUnit\Runner\Filter\ExcludeGroupFilterIterator;
use PHPUnit\Runner\Filter\IncludeGroupFilterIterator;
use PHPUnit\Util\Configuration;
use PHPUnit\Util\Log\JUnit;
use PHPUnit\Util\Log\TeamCity;
use PHPUnit\Util\Printer;
use PHPUnit\Util\TestDox\HtmlResultPrinter;
use PHPUnit\Util\TestDox\TextResultPrinter;
use PHPUnit\Util\TestDox\XmlResultPrinter;
use ReflectionClass;
use SebastianBergmann;
use SebastianBergmann\CodeCoverage\CodeCoverage;
use SebastianBergmann\CodeCoverage\Exception as CodeCoverageException;
use SebastianBergmann\CodeCoverage\Filter as CodeCoverageFilter;
use SebastianBergmann\CodeCoverage\Report\Clover as CloverReport;
use SebastianBergmann\CodeCoverage\Report\Crap4j as Crap4jReport;
use SebastianBergmann\CodeCoverage\Report\Html\Facade as HtmlReport;
use SebastianBergmann\CodeCoverage\Report\PHP as PhpReport;
use SebastianBergmann\CodeCoverage\Report\Text as TextReport;
use SebastianBergmann\CodeCoverage\Report\Xml\Facade as XmlReport;
use SebastianBergmann\Environment\Runtime;

/**
 * A TestRunner for the Command Line Interface (CLI)
 * PHP SAPI Module.
 */
class TestRunner extends BaseTestRunner
{
    const SUCCESS_EXIT   = 0;
    const FAILURE_EXIT   = 1;
    const EXCEPTION_EXIT = 2;

    /**
     * @var CodeCoverageFilter
     */
    protected $codeCoverageFilter;

    /**
     * @var TestSuiteLoader
     */
    protected $loader = null;

    /**
     * @var ResultPrinter
     */
    protected $printer = null;

    /**
     * @var bool
     */
    protected static $versionStringPrinted = false;

    /**
     * @var Runtime
     */
    private $runtime;

    /**
     * @var bool
     */
    private $messagePrinted = false;

    /**
     * @param TestSuiteLoader    $loader
     * @param CodeCoverageFilter $filter
     */
    public function __construct(TestSuiteLoader $loader = null, CodeCoverageFilter $filter = null)
    {
        if ($filter === null) {
            $filter = new CodeCoverageFilter;
        }

        $this->codeCoverageFilter = $filter;
        $this->loader             = $loader;
        $this->runtime            = new Runtime;
    }

    /**
     * @param Test|ReflectionClass $test
     * @param array                $arguments
     *
     * @return TestResult
     *
     * @throws Exception
     */
    public static function run($test, array $arguments = [])
    {
        if ($test instanceof ReflectionClass) {
            $test = new TestSuite($test);
        }

        if ($test instanceof Test) {
            $aTestRunner = new self;

            return $aTestRunner->doRun(
                $test,
                $arguments
            );
        } else {
            throw new Exception(
                'No test case or test suite found.'
            );
        }
    }

    /**
     * @return TestResult
     */
    protected function createTestResult()
    {
        return new TestResult;
    }

    /**
     * @param PHPUnit_Framework_TestSuite $suite
     * @param array                       $arguments
     */
    private function processSuiteFilters(TestSuite $suite, array $arguments)
    {
        if (!$arguments['filter'] &&
            empty($arguments['groups']) &&
            empty($arguments['excludeGroups'])) {
            return;
        }

        $filterFactory = new Factory;

        if (!empty($arguments['excludeGroups'])) {
            $filterFactory->addFilter(
                new ReflectionClass(ExcludeGroupFilterIterator::class),
                $arguments['excludeGroups']
            );
        }

        if (!empty($arguments['groups'])) {
            $filterFactory->addFilter(
                new ReflectionClass(IncludeGroupFilterIterator::class),
                $arguments['groups']
            );
        }

        if ($arguments['filter']) {
            $filterFactory->addFilter(
                new ReflectionClass(NameFilterIterator::class),
                $arguments['filter']
            );
        }

        $suite->injectFilter($filterFactory);
    }

    /**
     * @param Test  $suite
     * @param array $arguments
     * @param bool  $exit
     *
     * @return TestResult
     */
    public function doRun(Test $suite, array $arguments = [], $exit = true)
    {
        if (isset($arguments['configuration'])) {
            $GLOBALS['__PHPUNIT_CONFIGURATION_FILE'] = $arguments['configuration'];
        }

        $this->handleConfiguration($arguments);

        $this->processSuiteFilters($suite, $arguments);

        if (isset($arguments['bootstrap'])) {
            $GLOBALS['__PHPUNIT_BOOTSTRAP'] = $arguments['bootstrap'];
        }

        if ($arguments['backupGlobals'] === true) {
            $suite->setBackupGlobals(true);
        }

        if ($arguments['backupStaticAttributes'] === true) {
            $suite->setBackupStaticAttributes(true);
        }

        if ($arguments['beStrictAboutChangesToGlobalState'] === true) {
            $suite->setbeStrictAboutChangesToGlobalState(true);
        }

<<<<<<< HEAD
        if (is_integer($arguments['repeat']) && $arguments['repeat'] > 0) {
            $_suite = new TestSuite;

            foreach (range(1, $arguments['repeat']) as $step) {
                $_suite->addTest($suite);
            }
=======
        if (is_int($arguments['repeat'])) {
            $test = new PHPUnit_Extensions_RepeatedTest(
                $suite,
                $arguments['repeat'],
                $arguments['processIsolation']
            );
>>>>>>> 8e25a16b

            $suite = $_suite;
            unset($_suite);
        }

        $result = $this->createTestResult();

        if (!$arguments['convertErrorsToExceptions']) {
            $result->convertErrorsToExceptions(false);
        }

        if (!$arguments['convertNoticesToExceptions']) {
            Notice::$enabled = false;
        }

        if (!$arguments['convertWarningsToExceptions']) {
            Warning::$enabled = false;
        }

        if ($arguments['stopOnError']) {
            $result->stopOnError(true);
        }

        if ($arguments['stopOnFailure']) {
            $result->stopOnFailure(true);
        }

        if ($arguments['stopOnWarning']) {
            $result->stopOnWarning(true);
        }

        if ($arguments['stopOnIncomplete']) {
            $result->stopOnIncomplete(true);
        }

        if ($arguments['stopOnRisky']) {
            $result->stopOnRisky(true);
        }

        if ($arguments['stopOnSkipped']) {
            $result->stopOnSkipped(true);
        }

        if ($arguments['registerMockObjectsFromTestArgumentsRecursively']) {
            $result->setRegisterMockObjectsFromTestArgumentsRecursively(true);
        }

        if ($this->printer === null) {
            if (isset($arguments['printer']) &&
                $arguments['printer'] instanceof Printer) {
                $this->printer = $arguments['printer'];
            } else {
                $printerClass = ResultPrinter::class;

                if (isset($arguments['printer']) && is_string($arguments['printer']) && class_exists($arguments['printer'], false)) {
                    $class = new ReflectionClass($arguments['printer']);

                    if ($class->isSubclassOf(ResultPrinter::class)) {
                        $printerClass = $arguments['printer'];
                    }
                }

                $this->printer = new $printerClass(
                    isset($arguments['stderr']) ? 'php://stderr' : null,
                    $arguments['verbose'],
                    $arguments['colors'],
                    $arguments['debug'],
                    $arguments['columns'],
                    $arguments['reverseList']
                );
            }
        }

        $this->printer->write(
            Version::getVersionString() . "\n"
        );

        self::$versionStringPrinted = true;

        if ($arguments['verbose']) {
            $runtime = $this->runtime->getNameWithVersion();

            if ($this->runtime->hasXdebug()) {
                $runtime .= sprintf(
                    ' with Xdebug %s',
                    phpversion('xdebug')
                );
            }

            $this->writeMessage('Runtime', $runtime);

            if (isset($arguments['configuration'])) {
                $this->writeMessage(
                    'Configuration',
                    $arguments['configuration']->getFilename()
                );
            }

            foreach ($arguments['loadedExtensions'] as $extension) {
                $this->writeMessage(
                    'Extension',
                    $extension
                );
            }

            foreach ($arguments['notLoadedExtensions'] as $extension) {
                $this->writeMessage(
                    'Extension',
                    $extension
                );
            }
        }

        foreach ($arguments['listeners'] as $listener) {
            $result->addListener($listener);
        }

        $result->addListener($this->printer);

        if (isset($arguments['testdoxHTMLFile'])) {
            $result->addListener(
                new HtmlResultPrinter(
                    $arguments['testdoxHTMLFile'],
                    $arguments['testdoxGroups'],
                    $arguments['testdoxExcludeGroups']
                )
            );
        }

        if (isset($arguments['testdoxTextFile'])) {
            $result->addListener(
                new TextResultPrinter(
                    $arguments['testdoxTextFile'],
                    $arguments['testdoxGroups'],
                    $arguments['testdoxExcludeGroups']
                )
            );
        }

        if (isset($arguments['testdoxXMLFile'])) {
            $result->addListener(
                new XmlResultPrinter(
                    $arguments['testdoxXMLFile']
                )
            );
        }

        $codeCoverageReports = 0;

        if (isset($arguments['coverageClover'])) {
            $codeCoverageReports++;
        }

        if (isset($arguments['coverageCrap4J'])) {
            $codeCoverageReports++;
        }

        if (isset($arguments['coverageHtml'])) {
            $codeCoverageReports++;
        }

        if (isset($arguments['coveragePHP'])) {
            $codeCoverageReports++;
        }

        if (isset($arguments['coverageText'])) {
            $codeCoverageReports++;
        }

        if (isset($arguments['coverageXml'])) {
            $codeCoverageReports++;
        }

        if (isset($arguments['noCoverage'])) {
            $codeCoverageReports = 0;
        }

        if ($codeCoverageReports > 0) {
            if (!$this->runtime->canCollectCodeCoverage()) {
                $this->writeMessage('Error', 'No code coverage driver is available');

                $codeCoverageReports = 0;
            } elseif (!isset($arguments['whitelist']) && !$this->codeCoverageFilter->hasWhitelist()) {
                $this->writeMessage('Error', 'No whitelist configured, no code coverage will be generated');

                $codeCoverageReports = 0;
            }
        }

        $this->printer->write("\n");

        if ($codeCoverageReports > 0) {
            $codeCoverage = new CodeCoverage(
                null,
                $this->codeCoverageFilter
            );

            $codeCoverage->setUnintentionallyCoveredSubclassesWhitelist(
                [SebastianBergmann\Comparator\Comparator::class]
            );

            $codeCoverage->setAddUncoveredFilesFromWhitelist(
                $arguments['addUncoveredFilesFromWhitelist']
            );

            $codeCoverage->setCheckForUnintentionallyCoveredCode(
                $arguments['strictCoverage']
            );

            $codeCoverage->setCheckForMissingCoversAnnotation(
                $arguments['strictCoverage']
            );

            $codeCoverage->setProcessUncoveredFilesFromWhitelist(
                $arguments['processUncoveredFilesFromWhitelist']
            );

            if (isset($arguments['forceCoversAnnotation'])) {
                $codeCoverage->setForceCoversAnnotation(
                    $arguments['forceCoversAnnotation']
                );
            }

            if (isset($arguments['disableCodeCoverageIgnore'])) {
                $codeCoverage->setDisableIgnoredLines(true);
            }

            if (isset($arguments['whitelist'])) {
                $this->codeCoverageFilter->addDirectoryToWhitelist($arguments['whitelist']);
            }

            $result->setCodeCoverage($codeCoverage);
        }

        if ($codeCoverageReports > 1) {
            if (isset($arguments['cacheTokens'])) {
                $codeCoverage->setCacheTokens($arguments['cacheTokens']);
            }
        }

        if (isset($arguments['teamcityLogfile'])) {
            $result->addListener(
                new TeamCity($arguments['teamcityLogfile'])
            );
        }

        if (isset($arguments['junitLogfile'])) {
            $result->addListener(
                new JUnit(
                    $arguments['junitLogfile'],
                    $arguments['reportUselessTests']
                )
            );
        }

        $result->beStrictAboutTestsThatDoNotTestAnything($arguments['reportUselessTests']);
        $result->beStrictAboutOutputDuringTests($arguments['disallowTestOutput']);
        $result->beStrictAboutTodoAnnotatedTests($arguments['disallowTodoAnnotatedTests']);
        $result->beStrictAboutResourceUsageDuringSmallTests($arguments['beStrictAboutResourceUsageDuringSmallTests']);
        $result->enforceTimeLimit($arguments['enforceTimeLimit']);
        $result->setTimeoutForSmallTests($arguments['timeoutForSmallTests']);
        $result->setTimeoutForMediumTests($arguments['timeoutForMediumTests']);
        $result->setTimeoutForLargeTests($arguments['timeoutForLargeTests']);

        if ($suite instanceof TestSuite) {
            $suite->setRunTestInSeparateProcess($arguments['processIsolation']);
        }

        $suite->run($result);

        unset($suite);
        $result->flushListeners();

        if ($this->printer instanceof ResultPrinter) {
            $this->printer->printResult($result);
        }

        if (isset($codeCoverage)) {
            if (isset($arguments['coverageClover'])) {
                $this->printer->write(
                    "\nGenerating code coverage report in Clover XML format ..."
                );

                try {
                    $writer = new CloverReport;
                    $writer->process($codeCoverage, $arguments['coverageClover']);

                    $this->printer->write(" done\n");
                    unset($writer);
                } catch (CodeCoverageException $e) {
                    $this->printer->write(
                        " failed\n" . $e->getMessage() . "\n"
                    );
                }
            }

            if (isset($arguments['coverageCrap4J'])) {
                $this->printer->write(
                    "\nGenerating Crap4J report XML file ..."
                );

                try {
                    $writer = new Crap4jReport($arguments['crap4jThreshold']);
                    $writer->process($codeCoverage, $arguments['coverageCrap4J']);

                    $this->printer->write(" done\n");
                    unset($writer);
                } catch (CodeCoverageException $e) {
                    $this->printer->write(
                        " failed\n" . $e->getMessage() . "\n"
                    );
                }
            }

            if (isset($arguments['coverageHtml'])) {
                $this->printer->write(
                    "\nGenerating code coverage report in HTML format ..."
                );

                try {
                    $writer = new HtmlReport(
                        $arguments['reportLowUpperBound'],
                        $arguments['reportHighLowerBound'],
                        sprintf(
                            ' and <a href="https://phpunit.de/">PHPUnit %s</a>',
                            Version::id()
                        )
                    );

                    $writer->process($codeCoverage, $arguments['coverageHtml']);

                    $this->printer->write(" done\n");
                    unset($writer);
                } catch (CodeCoverageException $e) {
                    $this->printer->write(
                        " failed\n" . $e->getMessage() . "\n"
                    );
                }
            }

            if (isset($arguments['coveragePHP'])) {
                $this->printer->write(
                    "\nGenerating code coverage report in PHP format ..."
                );

                try {
                    $writer = new PhpReport;
                    $writer->process($codeCoverage, $arguments['coveragePHP']);

                    $this->printer->write(" done\n");
                    unset($writer);
                } catch (CodeCoverageException $e) {
                    $this->printer->write(
                        " failed\n" . $e->getMessage() . "\n"
                    );
                }
            }

            if (isset($arguments['coverageText'])) {
                if ($arguments['coverageText'] == 'php://stdout') {
                    $outputStream = $this->printer;
                    $colors       = $arguments['colors'] && $arguments['colors'] != ResultPrinter::COLOR_NEVER;
                } else {
                    $outputStream = new Printer($arguments['coverageText']);
                    $colors       = false;
                }

                $processor = new TextReport(
                    $arguments['reportLowUpperBound'],
                    $arguments['reportHighLowerBound'],
                    $arguments['coverageTextShowUncoveredFiles'],
                    $arguments['coverageTextShowOnlySummary']
                );

                $outputStream->write(
                    $processor->process($codeCoverage, $colors)
                );
            }

            if (isset($arguments['coverageXml'])) {
                $this->printer->write(
                    "\nGenerating code coverage report in PHPUnit XML format ..."
                );

                try {
                    $writer = new XmlReport;
                    $writer->process($codeCoverage, $arguments['coverageXml']);

                    $this->printer->write(" done\n");
                    unset($writer);
                } catch (CodeCoverageException $e) {
                    $this->printer->write(
                        " failed\n" . $e->getMessage() . "\n"
                    );
                }
            }
        }

        if ($exit) {
            if ($result->wasSuccessful()) {
                if ($arguments['failOnRisky'] && !$result->allHarmless()) {
                    exit(self::FAILURE_EXIT);
                }

                if ($arguments['failOnWarning'] && $result->warningCount() > 0) {
                    exit(self::FAILURE_EXIT);
                }

                exit(self::SUCCESS_EXIT);
            }

            if ($result->errorCount() > 0) {
                exit(self::EXCEPTION_EXIT);
            }

            if ($result->failureCount() > 0) {
                exit(self::FAILURE_EXIT);
            }
        }

        return $result;
    }

    /**
     * @param ResultPrinter $resultPrinter
     */
    public function setPrinter(ResultPrinter $resultPrinter)
    {
        $this->printer = $resultPrinter;
    }

    /**
     * Override to define how to handle a failed loading of
     * a test suite.
     *
     * @param string $message
     */
    protected function runFailed($message)
    {
        $this->write($message . PHP_EOL);
        exit(self::FAILURE_EXIT);
    }

    /**
     * @param string $buffer
     */
    protected function write($buffer)
    {
        if (PHP_SAPI != 'cli' && PHP_SAPI != 'phpdbg') {
            $buffer = htmlspecialchars($buffer);
        }

        if ($this->printer !== null) {
            $this->printer->write($buffer);
        } else {
            print $buffer;
        }
    }

    /**
     * Returns the loader to be used.
     *
     * @return TestSuiteLoader
     */
    public function getLoader()
    {
        if ($this->loader === null) {
            $this->loader = new StandardTestSuiteLoader;
        }

        return $this->loader;
    }

    /**
     * @param array $arguments
     */
    protected function handleConfiguration(array &$arguments)
    {
        if (isset($arguments['configuration']) &&
            !$arguments['configuration'] instanceof Configuration
        ) {
            $arguments['configuration'] = Configuration::getInstance(
                $arguments['configuration']
            );
        }

        $arguments['debug']     = isset($arguments['debug'])     ? $arguments['debug']     : false;
        $arguments['filter']    = isset($arguments['filter'])    ? $arguments['filter']    : false;
        $arguments['listeners'] = isset($arguments['listeners']) ? $arguments['listeners'] : [];

        if (isset($arguments['configuration'])) {
            $arguments['configuration']->handlePHPConfiguration();

            $phpunitConfiguration = $arguments['configuration']->getPHPUnitConfiguration();

            if (isset($phpunitConfiguration['backupGlobals']) && !isset($arguments['backupGlobals'])) {
                $arguments['backupGlobals'] = $phpunitConfiguration['backupGlobals'];
            }

            if (isset($phpunitConfiguration['backupStaticAttributes']) && !isset($arguments['backupStaticAttributes'])) {
                $arguments['backupStaticAttributes'] = $phpunitConfiguration['backupStaticAttributes'];
            }

            if (isset($phpunitConfiguration['beStrictAboutChangesToGlobalState']) && !isset($arguments['beStrictAboutChangesToGlobalState'])) {
                $arguments['beStrictAboutChangesToGlobalState'] = $phpunitConfiguration['beStrictAboutChangesToGlobalState'];
            }

            if (isset($phpunitConfiguration['bootstrap']) && !isset($arguments['bootstrap'])) {
                $arguments['bootstrap'] = $phpunitConfiguration['bootstrap'];
            }

            if (isset($phpunitConfiguration['cacheTokens']) && !isset($arguments['cacheTokens'])) {
                $arguments['cacheTokens'] = $phpunitConfiguration['cacheTokens'];
            }

            if (isset($phpunitConfiguration['colors']) && !isset($arguments['colors'])) {
                $arguments['colors'] = $phpunitConfiguration['colors'];
            }

            if (isset($phpunitConfiguration['convertErrorsToExceptions']) && !isset($arguments['convertErrorsToExceptions'])) {
                $arguments['convertErrorsToExceptions'] = $phpunitConfiguration['convertErrorsToExceptions'];
            }

            if (isset($phpunitConfiguration['convertNoticesToExceptions']) && !isset($arguments['convertNoticesToExceptions'])) {
                $arguments['convertNoticesToExceptions'] = $phpunitConfiguration['convertNoticesToExceptions'];
            }

            if (isset($phpunitConfiguration['convertWarningsToExceptions']) && !isset($arguments['convertWarningsToExceptions'])) {
                $arguments['convertWarningsToExceptions'] = $phpunitConfiguration['convertWarningsToExceptions'];
            }

            if (isset($phpunitConfiguration['processIsolation']) && !isset($arguments['processIsolation'])) {
                $arguments['processIsolation'] = $phpunitConfiguration['processIsolation'];
            }

            if (isset($phpunitConfiguration['stopOnError']) && !isset($arguments['stopOnError'])) {
                $arguments['stopOnError'] = $phpunitConfiguration['stopOnError'];
            }

            if (isset($phpunitConfiguration['stopOnFailure']) && !isset($arguments['stopOnFailure'])) {
                $arguments['stopOnFailure'] = $phpunitConfiguration['stopOnFailure'];
            }

            if (isset($phpunitConfiguration['stopOnWarning']) && !isset($arguments['stopOnWarning'])) {
                $arguments['stopOnWarning'] = $phpunitConfiguration['stopOnWarning'];
            }

            if (isset($phpunitConfiguration['stopOnIncomplete']) && !isset($arguments['stopOnIncomplete'])) {
                $arguments['stopOnIncomplete'] = $phpunitConfiguration['stopOnIncomplete'];
            }

            if (isset($phpunitConfiguration['stopOnRisky']) && !isset($arguments['stopOnRisky'])) {
                $arguments['stopOnRisky'] = $phpunitConfiguration['stopOnRisky'];
            }

            if (isset($phpunitConfiguration['stopOnSkipped']) && !isset($arguments['stopOnSkipped'])) {
                $arguments['stopOnSkipped'] = $phpunitConfiguration['stopOnSkipped'];
            }

            if (isset($phpunitConfiguration['failOnWarning']) && !isset($arguments['failOnWarning'])) {
                $arguments['failOnWarning'] = $phpunitConfiguration['failOnWarning'];
            }

            if (isset($phpunitConfiguration['failOnRisky']) && !isset($arguments['failOnRisky'])) {
                $arguments['failOnRisky'] = $phpunitConfiguration['failOnRisky'];
            }

            if (isset($phpunitConfiguration['timeoutForSmallTests']) && !isset($arguments['timeoutForSmallTests'])) {
                $arguments['timeoutForSmallTests'] = $phpunitConfiguration['timeoutForSmallTests'];
            }

            if (isset($phpunitConfiguration['timeoutForMediumTests']) && !isset($arguments['timeoutForMediumTests'])) {
                $arguments['timeoutForMediumTests'] = $phpunitConfiguration['timeoutForMediumTests'];
            }

            if (isset($phpunitConfiguration['timeoutForLargeTests']) && !isset($arguments['timeoutForLargeTests'])) {
                $arguments['timeoutForLargeTests'] = $phpunitConfiguration['timeoutForLargeTests'];
            }

            if (isset($phpunitConfiguration['reportUselessTests']) && !isset($arguments['reportUselessTests'])) {
                $arguments['reportUselessTests'] = $phpunitConfiguration['reportUselessTests'];
            }

            if (isset($phpunitConfiguration['strictCoverage']) && !isset($arguments['strictCoverage'])) {
                $arguments['strictCoverage'] = $phpunitConfiguration['strictCoverage'];
            }

            if (isset($phpunitConfiguration['disallowTestOutput']) && !isset($arguments['disallowTestOutput'])) {
                $arguments['disallowTestOutput'] = $phpunitConfiguration['disallowTestOutput'];
            }

            if (isset($phpunitConfiguration['enforceTimeLimit']) && !isset($arguments['enforceTimeLimit'])) {
                $arguments['enforceTimeLimit'] = $phpunitConfiguration['enforceTimeLimit'];
            }

            if (isset($phpunitConfiguration['disallowTodoAnnotatedTests']) && !isset($arguments['disallowTodoAnnotatedTests'])) {
                $arguments['disallowTodoAnnotatedTests'] = $phpunitConfiguration['disallowTodoAnnotatedTests'];
            }

            if (isset($phpunitConfiguration['beStrictAboutResourceUsageDuringSmallTests']) && !isset($arguments['beStrictAboutResourceUsageDuringSmallTests'])) {
                $arguments['beStrictAboutResourceUsageDuringSmallTests'] = $phpunitConfiguration['beStrictAboutResourceUsageDuringSmallTests'];
            }

            if (isset($phpunitConfiguration['verbose']) && !isset($arguments['verbose'])) {
                $arguments['verbose'] = $phpunitConfiguration['verbose'];
            }

            if (isset($phpunitConfiguration['reverseDefectList']) && !isset($arguments['reverseList'])) {
                $arguments['reverseList'] = $phpunitConfiguration['reverseDefectList'];
            }

            if (isset($phpunitConfiguration['forceCoversAnnotation']) && !isset($arguments['forceCoversAnnotation'])) {
                $arguments['forceCoversAnnotation'] = $phpunitConfiguration['forceCoversAnnotation'];
            }

            if (isset($phpunitConfiguration['disableCodeCoverageIgnore']) && !isset($arguments['disableCodeCoverageIgnore'])) {
                $arguments['disableCodeCoverageIgnore'] = $phpunitConfiguration['disableCodeCoverageIgnore'];
            }

            if (isset($phpunitConfiguration['registerMockObjectsFromTestArgumentsRecursively']) && !isset($arguments['registerMockObjectsFromTestArgumentsRecursively'])) {
                $arguments['registerMockObjectsFromTestArgumentsRecursively'] = $phpunitConfiguration['registerMockObjectsFromTestArgumentsRecursively'];
            }

            $groupCliArgs = [];

            if (!empty($arguments['groups'])) {
                $groupCliArgs = $arguments['groups'];
            }

            $groupConfiguration = $arguments['configuration']->getGroupConfiguration();

            if (!empty($groupConfiguration['include']) && !isset($arguments['groups'])) {
                $arguments['groups'] = $groupConfiguration['include'];
            }

            if (!empty($groupConfiguration['exclude']) && !isset($arguments['excludeGroups'])) {
                $arguments['excludeGroups'] = array_diff($groupConfiguration['exclude'], $groupCliArgs);
            }

            foreach ($arguments['configuration']->getListenerConfiguration() as $listener) {
                if (!class_exists($listener['class'], false) &&
                    $listener['file'] !== '') {
                    require_once $listener['file'];
                }

                if (!class_exists($listener['class'])) {
                    throw new Exception(
                        sprintf(
                            'Class "%s" does not exist',
                            $listener['class']
                        )
                    );
                }

                $listenerClass = new ReflectionClass($listener['class']);

                if (!$listenerClass->implementsInterface(TestListener::class)) {
                    throw new Exception(
                        sprintf(
                            'Class "%s" does not implement the PHPUnit\Framework\TestListener interface',
                            $listener['class']
                        )
                    );
                }

                if (count($listener['arguments']) == 0) {
                    $listener = new $listener['class'];
                } else {
                    $listener = $listenerClass->newInstanceArgs(
                        $listener['arguments']
                    );
                }

                $arguments['listeners'][] = $listener;
            }

            $loggingConfiguration = $arguments['configuration']->getLoggingConfiguration();

            if (isset($loggingConfiguration['coverage-clover']) && !isset($arguments['coverageClover'])) {
                $arguments['coverageClover'] = $loggingConfiguration['coverage-clover'];
            }

            if (isset($loggingConfiguration['coverage-crap4j']) && !isset($arguments['coverageCrap4J'])) {
                $arguments['coverageCrap4J'] = $loggingConfiguration['coverage-crap4j'];

                if (isset($loggingConfiguration['crap4jThreshold']) && !isset($arguments['crap4jThreshold'])) {
                    $arguments['crap4jThreshold'] = $loggingConfiguration['crap4jThreshold'];
                }
            }

            if (isset($loggingConfiguration['coverage-html']) && !isset($arguments['coverageHtml'])) {
                if (isset($loggingConfiguration['lowUpperBound']) && !isset($arguments['reportLowUpperBound'])) {
                    $arguments['reportLowUpperBound'] = $loggingConfiguration['lowUpperBound'];
                }

                if (isset($loggingConfiguration['highLowerBound']) && !isset($arguments['reportHighLowerBound'])) {
                    $arguments['reportHighLowerBound'] = $loggingConfiguration['highLowerBound'];
                }

                $arguments['coverageHtml'] = $loggingConfiguration['coverage-html'];
            }

            if (isset($loggingConfiguration['coverage-php']) && !isset($arguments['coveragePHP'])) {
                $arguments['coveragePHP'] = $loggingConfiguration['coverage-php'];
            }

            if (isset($loggingConfiguration['coverage-text']) && !isset($arguments['coverageText'])) {
                $arguments['coverageText'] = $loggingConfiguration['coverage-text'];

                if (isset($loggingConfiguration['coverageTextShowUncoveredFiles'])) {
                    $arguments['coverageTextShowUncoveredFiles'] = $loggingConfiguration['coverageTextShowUncoveredFiles'];
                } else {
                    $arguments['coverageTextShowUncoveredFiles'] = false;
                }

                if (isset($loggingConfiguration['coverageTextShowOnlySummary'])) {
                    $arguments['coverageTextShowOnlySummary'] = $loggingConfiguration['coverageTextShowOnlySummary'];
                } else {
                    $arguments['coverageTextShowOnlySummary'] = false;
                }
            }

            if (isset($loggingConfiguration['coverage-xml']) && !isset($arguments['coverageXml'])) {
                $arguments['coverageXml'] = $loggingConfiguration['coverage-xml'];
            }

            if (isset($loggingConfiguration['plain'])) {
                $arguments['listeners'][] = new ResultPrinter(
                    $loggingConfiguration['plain'],
                    true
                );
            }

            if (isset($loggingConfiguration['teamcity']) && !isset($arguments['teamcityLogfile'])) {
                $arguments['teamcityLogfile'] = $loggingConfiguration['teamcity'];
            }

            if (isset($loggingConfiguration['junit']) && !isset($arguments['junitLogfile'])) {
                $arguments['junitLogfile'] = $loggingConfiguration['junit'];
            }

            if (isset($loggingConfiguration['testdox-html']) && !isset($arguments['testdoxHTMLFile'])) {
                $arguments['testdoxHTMLFile'] = $loggingConfiguration['testdox-html'];
            }

            if (isset($loggingConfiguration['testdox-text']) && !isset($arguments['testdoxTextFile'])) {
                $arguments['testdoxTextFile'] = $loggingConfiguration['testdox-text'];
            }

            if (isset($loggingConfiguration['testdox-xml']) && !isset($arguments['testdoxXMLFile'])) {
                $arguments['testdoxXMLFile'] = $loggingConfiguration['testdox-xml'];
            }

            $testdoxGroupConfiguration = $arguments['configuration']->getTestdoxGroupConfiguration();

            if (isset($testdoxGroupConfiguration['include']) &&
                !isset($arguments['testdoxGroups'])) {
                $arguments['testdoxGroups'] = $testdoxGroupConfiguration['include'];
            }

            if (isset($testdoxGroupConfiguration['exclude']) &&
                !isset($arguments['testdoxExcludeGroups'])) {
                $arguments['testdoxExcludeGroups'] = $testdoxGroupConfiguration['exclude'];
            }

            if ((isset($arguments['coverageClover']) ||
                isset($arguments['coverageCrap4J']) ||
                isset($arguments['coverageHtml']) ||
                isset($arguments['coveragePHP']) ||
                isset($arguments['coverageText']) ||
                isset($arguments['coverageXml'])) &&
                $this->runtime->canCollectCodeCoverage()) {
                $filterConfiguration                             = $arguments['configuration']->getFilterConfiguration();
                $arguments['addUncoveredFilesFromWhitelist']     = $filterConfiguration['whitelist']['addUncoveredFilesFromWhitelist'];
                $arguments['processUncoveredFilesFromWhitelist'] = $filterConfiguration['whitelist']['processUncoveredFilesFromWhitelist'];

                foreach ($filterConfiguration['whitelist']['include']['directory'] as $dir) {
                    $this->codeCoverageFilter->addDirectoryToWhitelist(
                        $dir['path'],
                        $dir['suffix'],
                        $dir['prefix']
                    );
                }

                foreach ($filterConfiguration['whitelist']['include']['file'] as $file) {
                    $this->codeCoverageFilter->addFileToWhitelist($file);
                }

                foreach ($filterConfiguration['whitelist']['exclude']['directory'] as $dir) {
                    $this->codeCoverageFilter->removeDirectoryFromWhitelist(
                        $dir['path'],
                        $dir['suffix'],
                        $dir['prefix']
                    );
                }

                foreach ($filterConfiguration['whitelist']['exclude']['file'] as $file) {
                    $this->codeCoverageFilter->removeFileFromWhitelist($file);
                }
            }
        }

        $arguments['addUncoveredFilesFromWhitelist']                  = isset($arguments['addUncoveredFilesFromWhitelist'])                  ? $arguments['addUncoveredFilesFromWhitelist']                  : true;
        $arguments['processUncoveredFilesFromWhitelist']              = isset($arguments['processUncoveredFilesFromWhitelist'])              ? $arguments['processUncoveredFilesFromWhitelist']              : false;
        $arguments['backupGlobals']                                   = isset($arguments['backupGlobals'])                                   ? $arguments['backupGlobals']                                   : null;
        $arguments['backupStaticAttributes']                          = isset($arguments['backupStaticAttributes'])                          ? $arguments['backupStaticAttributes']                          : null;
        $arguments['beStrictAboutChangesToGlobalState']               = isset($arguments['beStrictAboutChangesToGlobalState'])               ? $arguments['beStrictAboutChangesToGlobalState']               : null;
        $arguments['cacheTokens']                                     = isset($arguments['cacheTokens'])                                     ? $arguments['cacheTokens']                                     : false;
        $arguments['columns']                                         = isset($arguments['columns'])                                         ? $arguments['columns']                                         : 80;
        $arguments['colors']                                          = isset($arguments['colors'])                                          ? $arguments['colors']                                          : ResultPrinter::COLOR_DEFAULT;
        $arguments['convertErrorsToExceptions']                       = isset($arguments['convertErrorsToExceptions'])                       ? $arguments['convertErrorsToExceptions']                       : true;
        $arguments['convertNoticesToExceptions']                      = isset($arguments['convertNoticesToExceptions'])                      ? $arguments['convertNoticesToExceptions']                      : true;
        $arguments['convertWarningsToExceptions']                     = isset($arguments['convertWarningsToExceptions'])                     ? $arguments['convertWarningsToExceptions']                     : true;
        $arguments['excludeGroups']                                   = isset($arguments['excludeGroups'])                                   ? $arguments['excludeGroups']                                   : [];
        $arguments['groups']                                          = isset($arguments['groups'])                                          ? $arguments['groups']                                          : [];
        $arguments['processIsolation']                                = isset($arguments['processIsolation'])                                ? $arguments['processIsolation']                                : false;
        $arguments['repeat']                                          = isset($arguments['repeat'])                                          ? $arguments['repeat']                                          : false;
        $arguments['reportHighLowerBound']                            = isset($arguments['reportHighLowerBound'])                            ? $arguments['reportHighLowerBound']                            : 90;
        $arguments['reportLowUpperBound']                             = isset($arguments['reportLowUpperBound'])                             ? $arguments['reportLowUpperBound']                             : 50;
        $arguments['crap4jThreshold']                                 = isset($arguments['crap4jThreshold'])                                 ? $arguments['crap4jThreshold']                                 : 30;
        $arguments['stopOnError']                                     = isset($arguments['stopOnError'])                                     ? $arguments['stopOnError']                                     : false;
        $arguments['stopOnFailure']                                   = isset($arguments['stopOnFailure'])                                   ? $arguments['stopOnFailure']                                   : false;
        $arguments['stopOnWarning']                                   = isset($arguments['stopOnWarning'])                                   ? $arguments['stopOnWarning']                                   : false;
        $arguments['stopOnIncomplete']                                = isset($arguments['stopOnIncomplete'])                                ? $arguments['stopOnIncomplete']                                : false;
        $arguments['stopOnRisky']                                     = isset($arguments['stopOnRisky'])                                     ? $arguments['stopOnRisky']                                     : false;
        $arguments['stopOnSkipped']                                   = isset($arguments['stopOnSkipped'])                                   ? $arguments['stopOnSkipped']                                   : false;
        $arguments['failOnWarning']                                   = isset($arguments['failOnWarning'])                                   ? $arguments['failOnWarning']                                   : false;
        $arguments['failOnRisky']                                     = isset($arguments['failOnRisky'])                                     ? $arguments['failOnRisky']                                     : false;
        $arguments['timeoutForSmallTests']                            = isset($arguments['timeoutForSmallTests'])                            ? $arguments['timeoutForSmallTests']                            : 1;
        $arguments['timeoutForMediumTests']                           = isset($arguments['timeoutForMediumTests'])                           ? $arguments['timeoutForMediumTests']                           : 10;
        $arguments['timeoutForLargeTests']                            = isset($arguments['timeoutForLargeTests'])                            ? $arguments['timeoutForLargeTests']                            : 60;
        $arguments['reportUselessTests']                              = isset($arguments['reportUselessTests'])                              ? $arguments['reportUselessTests']                              : true;
        $arguments['strictCoverage']                                  = isset($arguments['strictCoverage'])                                  ? $arguments['strictCoverage']                                  : false;
        $arguments['disallowTestOutput']                              = isset($arguments['disallowTestOutput'])                              ? $arguments['disallowTestOutput']                              : false;
        $arguments['enforceTimeLimit']                                = isset($arguments['enforceTimeLimit'])                                ? $arguments['enforceTimeLimit']                                : false;
        $arguments['disallowTodoAnnotatedTests']                      = isset($arguments['disallowTodoAnnotatedTests'])                      ? $arguments['disallowTodoAnnotatedTests']                      : false;
        $arguments['beStrictAboutResourceUsageDuringSmallTests']      = isset($arguments['beStrictAboutResourceUsageDuringSmallTests'])      ? $arguments['beStrictAboutResourceUsageDuringSmallTests']      : false;
        $arguments['reverseList']                                     = isset($arguments['reverseList'])                                     ? $arguments['reverseList']                                     : false;
        $arguments['registerMockObjectsFromTestArgumentsRecursively'] = isset($arguments['registerMockObjectsFromTestArgumentsRecursively']) ? $arguments['registerMockObjectsFromTestArgumentsRecursively'] : false;
        $arguments['verbose']                                         = isset($arguments['verbose'])                                         ? $arguments['verbose']                                         : false;
        $arguments['testdoxExcludeGroups']                            = isset($arguments['testdoxExcludeGroups'])                            ? $arguments['testdoxExcludeGroups']                            : [];
        $arguments['testdoxGroups']                                   = isset($arguments['testdoxGroups'])                                   ? $arguments['testdoxGroups']                                   : [];
    }

    /**
     * @param string $type
     * @param string $message
     */
    private function writeMessage($type, $message)
    {
        if (!$this->messagePrinted) {
            $this->write("\n");
        }

        $this->write(
            sprintf(
                "%-15s%s\n",
                $type . ':',
                $message
            )
        );

        $this->messagePrinted = true;
    }
}<|MERGE_RESOLUTION|>--- conflicted
+++ resolved
@@ -207,21 +207,12 @@
             $suite->setbeStrictAboutChangesToGlobalState(true);
         }
 
-<<<<<<< HEAD
-        if (is_integer($arguments['repeat']) && $arguments['repeat'] > 0) {
+        if (is_int($arguments['repeat']) && $arguments['repeat'] > 0) {
             $_suite = new TestSuite;
 
             foreach (range(1, $arguments['repeat']) as $step) {
                 $_suite->addTest($suite);
             }
-=======
-        if (is_int($arguments['repeat'])) {
-            $test = new PHPUnit_Extensions_RepeatedTest(
-                $suite,
-                $arguments['repeat'],
-                $arguments['processIsolation']
-            );
->>>>>>> 8e25a16b
 
             $suite = $_suite;
             unset($_suite);
