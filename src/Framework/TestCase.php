<?php
/*
 * This file is part of PHPUnit.
 *
 * (c) Sebastian Bergmann <sebastian@phpunit.de>
 *
 * For the full copyright and license information, please view the LICENSE
 * file that was distributed with this source code.
 */

use SebastianBergmann\GlobalState\Snapshot;
use SebastianBergmann\GlobalState\Restorer;
use SebastianBergmann\GlobalState\Blacklist;
use SebastianBergmann\Diff\Differ;
use SebastianBergmann\Exporter\Exporter;
use Prophecy\Exception\Prediction\PredictionException;
use Prophecy\Prophet;
use DeepCopy\DeepCopy;

/**
 * A TestCase defines the fixture to run multiple tests.
 *
 * To define a TestCase
 *
 *   1) Implement a subclass of PHPUnit_Framework_TestCase.
 *   2) Define instance variables that store the state of the fixture.
 *   3) Initialize the fixture state by overriding setUp().
 *   4) Clean-up after a test by overriding tearDown().
 *
 * Each test runs in its own fixture so there can be no side effects
 * among test runs.
 *
 * Here is an example:
 *
 * <code>
 * <?php
 * class MathTest extends PHPUnit_Framework_TestCase
 * {
 *     public $value1;
 *     public $value2;
 *
 *     protected function setUp()
 *     {
 *         $this->value1 = 2;
 *         $this->value2 = 3;
 *     }
 * }
 * ?>
 * </code>
 *
 * For each test implement a method which interacts with the fixture.
 * Verify the expected results with assertions specified by calling
 * assert with a boolean.
 *
 * <code>
 * <?php
 * public function testPass()
 * {
 *     $this->assertTrue($this->value1 + $this->value2 == 5);
 * }
 * ?>
 * </code>
 *
 * @since Class available since Release 2.0.0
 */
abstract class PHPUnit_Framework_TestCase extends PHPUnit_Framework_Assert implements PHPUnit_Framework_Test, PHPUnit_Framework_SelfDescribing
{
    /**
     * Enable or disable the backup and restoration of the $GLOBALS array.
     * Overwrite this attribute in a child class of TestCase.
     * Setting this attribute in setUp() has no effect!
     *
     * @var bool
     */
    protected $backupGlobals = null;

    /**
     * @var array
     */
    protected $backupGlobalsBlacklist = [];

    /**
     * Enable or disable the backup and restoration of static attributes.
     * Overwrite this attribute in a child class of TestCase.
     * Setting this attribute in setUp() has no effect!
     *
     * @var bool
     */
    protected $backupStaticAttributes = null;

    /**
     * @var array
     */
    protected $backupStaticAttributesBlacklist = [];

    /**
     * Whether or not this test is to be run in a separate PHP process.
     *
     * @var bool
     */
    protected $runTestInSeparateProcess = null;

    /**
     * Whether or not this test should preserve the global state when
     * running in a separate PHP process.
     *
     * @var bool
     */
    protected $preserveGlobalState = true;

    /**
     * Whether or not this test is running in a separate PHP process.
     *
     * @var bool
     */
    private $inIsolation = false;

    /**
     * @var array
     */
    private $data = [];

    /**
     * @var string
     */
    private $dataName = '';

    /**
     * @var bool
     */
    private $useErrorHandler = null;

    /**
     * The name of the expected Exception.
     *
     * @var mixed
     */
    private $expectedException = null;

    /**
     * The message of the expected Exception.
     *
     * @var string
     */
    private $expectedExceptionMessage = '';

    /**
     * The regex pattern to validate the expected Exception message.
     *
     * @var string
     */
    private $expectedExceptionMessageRegExp = '';

    /**
     * The code of the expected Exception.
     *
     * @var int
     */
    private $expectedExceptionCode;

    /**
     * The name of the test case.
     *
     * @var string
     */
    private $name = null;

    /**
     * @var array
     */
    private $dependencies = [];

    /**
     * @var array
     */
    private $dependencyInput = [];

    /**
     * @var array
     */
    private $iniSettings = [];

    /**
     * @var array
     */
    private $locale = [];

    /**
     * @var array
     */
    private $mockObjects = [];

    /**
     * @var array
     */
    private $mockObjectGenerator = null;

    /**
     * @var int
     */
    private $status;

    /**
     * @var string
     */
    private $statusMessage = '';

    /**
     * @var int
     */
    private $numAssertions = 0;

    /**
     * @var PHPUnit_Framework_TestResult
     */
    private $result;

    /**
     * @var mixed
     */
    private $testResult;

    /**
     * @var string
     */
    private $output = '';

    /**
     * @var string
     */
    private $outputExpectedRegex = null;

    /**
     * @var string
     */
    private $outputExpectedString = null;

    /**
     * @var mixed
     */
    private $outputCallback = false;

    /**
     * @var bool
     */
    private $outputBufferingActive = false;

    /**
     * @var int
     */
    private $outputBufferingLevel;

    /**
     * @var SebastianBergmann\GlobalState\Snapshot
     */
    private $snapshot;

    /**
     * @var Prophecy\Prophet
     */
    private $prophet;

    /**
     * @var bool
     */
    private $beStrictAboutChangesToGlobalState = false;

    /**
     * Constructs a test case with the given name.
     *
     * @param string $name
     * @param array  $data
     * @param string $dataName
     */
    public function __construct($name = null, array $data = [], $dataName = '')
    {
        if ($name !== null) {
            $this->setName($name);
        }

        $this->data                = $data;
        $this->dataName            = $dataName;
    }

    /**
     * Returns a string representation of the test case.
     *
     * @return string
     */
    public function toString()
    {
        $class = new ReflectionClass($this);

        $buffer = sprintf(
            '%s::%s',
            $class->name,
            $this->getName(false)
        );

        return $buffer . $this->getDataSetAsString();
    }

    /**
     * Counts the number of test cases executed by run(TestResult result).
     *
     * @return int
     */
    public function count()
    {
        return 1;
    }

    /**
     * Returns the annotations for this test.
     *
     * @return array
     * @since Method available since Release 3.4.0
     */
    public function getAnnotations()
    {
        return PHPUnit_Util_Test::parseTestMethodAnnotations(
            get_class($this),
            $this->name
        );
    }

    /**
     * Gets the name of a TestCase.
     *
     * @param  bool   $withDataSet
     * @return string
     */
    public function getName($withDataSet = true)
    {
        if ($withDataSet) {
            return $this->name . $this->getDataSetAsString(false);
        } else {
            return $this->name;
        }
    }

    /**
     * Returns the size of the test.
     *
     * @return int
     * @since  Method available since Release 3.6.0
     */
    public function getSize()
    {
        return PHPUnit_Util_Test::getSize(
            get_class($this),
            $this->getName(false)
        );
    }

    /**
     * @return string
     * @since  Method available since Release 3.6.0
     */
    public function getActualOutput()
    {
        if (!$this->outputBufferingActive) {
            return $this->output;
        } else {
            return ob_get_contents();
        }
    }

    /**
     * @return bool
     * @since  Method available since Release 3.6.0
     */
    public function hasOutput()
    {
        if (strlen($this->output) === 0) {
            return false;
        }

        if ($this->hasExpectationOnOutput()) {
            return false;
        }

        return true;
    }

    /**
     * @param string $expectedRegex
     * @since Method available since Release 3.6.0
     * @throws PHPUnit_Framework_Exception
     */
    public function expectOutputRegex($expectedRegex)
    {
        if ($this->outputExpectedString !== null) {
            throw new PHPUnit_Framework_Exception;
        }

        if (is_string($expectedRegex) || is_null($expectedRegex)) {
            $this->outputExpectedRegex = $expectedRegex;
        }
    }

    /**
     * @param string $expectedString
     * @since Method available since Release 3.6.0
     */
    public function expectOutputString($expectedString)
    {
        if ($this->outputExpectedRegex !== null) {
            throw new PHPUnit_Framework_Exception;
        }

        if (is_string($expectedString) || is_null($expectedString)) {
            $this->outputExpectedString = $expectedString;
        }
    }

    /**
     * @return bool
     * @since Method available since Release 3.6.5
     * @deprecated
     */
    public function hasPerformedExpectationsOnOutput()
    {
        return $this->hasExpectationOnOutput();
    }

    /**
     * @return bool
     * @since Method available since Release 4.3.3
     */
    public function hasExpectationOnOutput()
    {
        return is_string($this->outputExpectedString) || is_string($this->outputExpectedRegex);
    }

    /**
     * @return string
     * @since  Method available since Release 3.2.0
     */
    public function getExpectedException()
    {
        return $this->expectedException;
    }

    /**
     * @param mixed  $exceptionName
     * @param string $exceptionMessage
     * @param int    $exceptionCode
     * @since  Method available since Release 3.2.0
     */
    public function setExpectedException($exceptionName, $exceptionMessage = '', $exceptionCode = null)
    {
        $this->expectedException        = $exceptionName;
        $this->expectedExceptionMessage = $exceptionMessage;
        $this->expectedExceptionCode    = $exceptionCode;
    }

    /**
     * @param mixed  $exceptionName
     * @param string $exceptionMessageRegExp
     * @param int    $exceptionCode
     * @since Method available since Release 4.3.0
     */
    public function setExpectedExceptionRegExp($exceptionName, $exceptionMessageRegExp = '', $exceptionCode = null)
    {
        $this->expectedException              = $exceptionName;
        $this->expectedExceptionMessageRegExp = $exceptionMessageRegExp;
        $this->expectedExceptionCode          = $exceptionCode;
    }

    /**
     * @since  Method available since Release 3.4.0
     */
    protected function setExpectedExceptionFromAnnotation()
    {
        try {
            $expectedException = PHPUnit_Util_Test::getExpectedException(
                get_class($this),
                $this->name
            );

            if ($expectedException !== false) {
                $this->setExpectedException(
                    $expectedException['class'],
                    $expectedException['message'],
                    $expectedException['code']
                );

                if (!empty($expectedException['message_regex'])) {
                    $this->setExpectedExceptionRegExp(
                        $expectedException['class'],
                        $expectedException['message_regex'],
                        $expectedException['code']
                    );
                }
            }
        } catch (ReflectionException $e) {
        }
    }

    /**
     * @param bool $useErrorHandler
     * @since Method available since Release 3.4.0
     */
    public function setUseErrorHandler($useErrorHandler)
    {
        $this->useErrorHandler = $useErrorHandler;
    }

    /**
     * @since Method available since Release 3.4.0
     */
    protected function setUseErrorHandlerFromAnnotation()
    {
        try {
            $useErrorHandler = PHPUnit_Util_Test::getErrorHandlerSettings(
                get_class($this),
                $this->name
            );

            if ($useErrorHandler !== null) {
                $this->setUseErrorHandler($useErrorHandler);
            }
        } catch (ReflectionException $e) {
        }
    }

    /**
     * @since Method available since Release 3.6.0
     */
    protected function checkRequirements()
    {
        if (!$this->name || !method_exists($this, $this->name)) {
            return;
        }

        $missingRequirements = PHPUnit_Util_Test::getMissingRequirements(
            get_class($this),
            $this->name
        );

        if (!empty($missingRequirements)) {
            $this->markTestSkipped(implode(PHP_EOL, $missingRequirements));
        }
    }

    /**
     * Returns the status of this test.
     *
     * @return int
     * @since  Method available since Release 3.1.0
     */
    public function getStatus()
    {
        return $this->status;
    }

    /**
     * Returns the status message of this test.
     *
     * @return string
     * @since  Method available since Release 3.3.0
     */
    public function getStatusMessage()
    {
        return $this->statusMessage;
    }

    /**
     * Returns whether or not this test has failed.
     *
     * @return bool
     * @since  Method available since Release 3.0.0
     */
    public function hasFailed()
    {
        $status = $this->getStatus();

        return $status == PHPUnit_Runner_BaseTestRunner::STATUS_FAILURE ||
               $status == PHPUnit_Runner_BaseTestRunner::STATUS_ERROR;
    }

    /**
     * Runs the test case and collects the results in a TestResult object.
     * If no TestResult object is passed a new one will be created.
     *
     * @param  PHPUnit_Framework_TestResult $result
     * @return PHPUnit_Framework_TestResult
     * @throws PHPUnit_Framework_Exception
     */
    public function run(PHPUnit_Framework_TestResult $result = null)
    {
        if ($result === null) {
            $result = $this->createResult();
        }

        if (!$this instanceof PHPUnit_Framework_Warning) {
            $this->setTestResultObject($result);
            $this->setUseErrorHandlerFromAnnotation();
        }

        if ($this->useErrorHandler !== null) {
            $oldErrorHandlerSetting = $result->getConvertErrorsToExceptions();
            $result->convertErrorsToExceptions($this->useErrorHandler);
        }

        if (!$this instanceof PHPUnit_Framework_Warning && !$this->handleDependencies()) {
            return;
        }

        if ($this->runTestInSeparateProcess === true &&
            $this->inIsolation !== true &&
            !$this instanceof PHPUnit_Extensions_SeleniumTestCase &&
            !$this instanceof PHPUnit_Extensions_PhptTestCase) {
            $class = new ReflectionClass($this);

            $template = new Text_Template(
                __DIR__ . '/../Util/PHP/Template/TestCaseMethod.tpl'
            );

            if ($this->preserveGlobalState) {
                $constants     = PHPUnit_Util_GlobalState::getConstantsAsString();
                $globals       = PHPUnit_Util_GlobalState::getGlobalsAsString();
                $includedFiles = PHPUnit_Util_GlobalState::getIncludedFilesAsString();
                $iniSettings   = PHPUnit_Util_GlobalState::getIniSettingsAsString();
            } else {
                $constants     = '';
                if (!empty($GLOBALS['__PHPUNIT_BOOTSTRAP'])) {
                    $globals     = '$GLOBALS[\'__PHPUNIT_BOOTSTRAP\'] = ' . var_export($GLOBALS['__PHPUNIT_BOOTSTRAP'], true) . ";\n";
                } else {
                    $globals     = '';
                }
                $includedFiles = '';
                $iniSettings   = '';
            }

            $coverage                                   = $result->getCollectCodeCoverageInformation()          ? 'true' : 'false';
            $isStrictAboutTestsThatDoNotTestAnything    = $result->isStrictAboutTestsThatDoNotTestAnything()    ? 'true' : 'false';
            $isStrictAboutOutputDuringTests             = $result->isStrictAboutOutputDuringTests()             ? 'true' : 'false';
            $enforcesTimeLimit                          = $result->enforcesTimeLimit()                          ? 'true' : 'false';
            $isStrictAboutTodoAnnotatedTests            = $result->isStrictAboutTodoAnnotatedTests()            ? 'true' : 'false';
            $isStrictAboutResourceUsageDuringSmallTests = $result->isStrictAboutResourceUsageDuringSmallTests() ? 'true' : 'false';

            if (defined('PHPUNIT_COMPOSER_INSTALL')) {
                $composerAutoload = var_export(PHPUNIT_COMPOSER_INSTALL, true);
            } else {
                $composerAutoload = '\'\'';
            }

            if (defined('__PHPUNIT_PHAR__')) {
                $phar = var_export(__PHPUNIT_PHAR__, true);
            } else {
                $phar = '\'\'';
            }

            if ($result->getCodeCoverage()) {
                $codeCoverageFilter = $result->getCodeCoverage()->filter();
            } else {
                $codeCoverageFilter = null;
            }

            $data               = var_export(serialize($this->data), true);
            $dataName           = var_export($this->dataName, true);
            $dependencyInput    = var_export(serialize($this->dependencyInput), true);
            $includePath        = var_export(get_include_path(), true);
            $codeCoverageFilter = var_export(serialize($codeCoverageFilter), true);
            // must do these fixes because TestCaseMethod.tpl has unserialize('{data}') in it, and we can't break BC
            // the lines above used to use addcslashes() rather than var_export(), which breaks null byte escape sequences
            $data               = "'." . $data . ".'";
            $dataName           = "'.(" . $dataName . ").'";
            $dependencyInput    = "'." . $dependencyInput . ".'";
            $includePath        = "'." . $includePath . ".'";
            $codeCoverageFilter = "'." . $codeCoverageFilter . ".'";

            $configurationFilePath = (isset($GLOBALS['__PHPUNIT_CONFIGURATION_FILE']) ? $GLOBALS['__PHPUNIT_CONFIGURATION_FILE'] : '');

            $template->setVar(
<<<<<<< HEAD
                [
                    'composerAutoload'                           => $composerAutoload,
                    'phar'                                       => $phar,
                    'filename'                                   => $class->getFileName(),
                    'className'                                  => $class->getName(),
                    'methodName'                                 => $this->name,
                    'collectCodeCoverageInformation'             => $coverage,
                    'data'                                       => $data,
                    'dataName'                                   => $dataName,
                    'dependencyInput'                            => $dependencyInput,
                    'constants'                                  => $constants,
                    'globals'                                    => $globals,
                    'include_path'                               => $includePath,
                    'included_files'                             => $includedFiles,
                    'iniSettings'                                => $iniSettings,
                    'isStrictAboutTestsThatDoNotTestAnything'    => $isStrictAboutTestsThatDoNotTestAnything,
                    'isStrictAboutOutputDuringTests'             => $isStrictAboutOutputDuringTests,
                    'enforcesTimeLimit'                          => $enforcesTimeLimit,
                    'isStrictAboutTodoAnnotatedTests'            => $isStrictAboutTodoAnnotatedTests,
                    'isStrictAboutResourceUsageDuringSmallTests' => $isStrictAboutResourceUsageDuringSmallTests,
                    'codeCoverageFilter'                         => $codeCoverageFilter
                ]
=======
                array(
                    'composerAutoload'                        => $composerAutoload,
                    'phar'                                    => $phar,
                    'filename'                                => $class->getFileName(),
                    'className'                               => $class->getName(),
                    'methodName'                              => $this->name,
                    'collectCodeCoverageInformation'          => $coverage,
                    'data'                                    => $data,
                    'dataName'                                => $dataName,
                    'dependencyInput'                         => $dependencyInput,
                    'constants'                               => $constants,
                    'globals'                                 => $globals,
                    'include_path'                            => $includePath,
                    'included_files'                          => $includedFiles,
                    'iniSettings'                             => $iniSettings,
                    'isStrictAboutTestsThatDoNotTestAnything' => $isStrictAboutTestsThatDoNotTestAnything,
                    'isStrictAboutOutputDuringTests'          => $isStrictAboutOutputDuringTests,
                    'isStrictAboutTestSize'                   => $isStrictAboutTestSize,
                    'isStrictAboutTodoAnnotatedTests'         => $isStrictAboutTodoAnnotatedTests,
                    'codeCoverageFilter'                      => $codeCoverageFilter,
                    'configurationFilePath'                   => $configurationFilePath
                )
>>>>>>> ff2b20af
            );

            $this->prepareTemplate($template);

            $php = PHPUnit_Util_PHP::factory();
            $php->runTestJob($template->render(), $this, $result);
        } else {
            $result->run($this);
        }

        if ($this->useErrorHandler !== null) {
            $result->convertErrorsToExceptions($oldErrorHandlerSetting);
        }

        $this->result = null;

        return $result;
    }

    /**
     * Runs the bare test sequence.
     */
    public function runBare()
    {
        $this->numAssertions = 0;

        $this->snapshotGlobalState();
        $this->startOutputBuffering();
        clearstatcache();
        $currentWorkingDirectory = getcwd();

        $hookMethods = PHPUnit_Util_Test::getHookMethods(get_class($this));

        try {
            $hasMetRequirements = false;
            $this->checkRequirements();
            $hasMetRequirements = true;

            if ($this->inIsolation) {
                foreach ($hookMethods['beforeClass'] as $method) {
                    $this->$method();
                }
            }

            $this->setExpectedExceptionFromAnnotation();

            foreach ($hookMethods['before'] as $method) {
                $this->$method();
            }

            $this->assertPreConditions();
            $this->testResult = $this->runTest();
            $this->verifyMockObjects();
            $this->assertPostConditions();

            $this->status = PHPUnit_Runner_BaseTestRunner::STATUS_PASSED;
        } catch (PHPUnit_Framework_IncompleteTest $e) {
            $this->status        = PHPUnit_Runner_BaseTestRunner::STATUS_INCOMPLETE;
            $this->statusMessage = $e->getMessage();
        } catch (PHPUnit_Framework_SkippedTest $e) {
            $this->status        = PHPUnit_Runner_BaseTestRunner::STATUS_SKIPPED;
            $this->statusMessage = $e->getMessage();
        } catch (PHPUnit_Framework_AssertionFailedError $e) {
            $this->status        = PHPUnit_Runner_BaseTestRunner::STATUS_FAILURE;
            $this->statusMessage = $e->getMessage();
        } catch (PredictionException $e) {
            $this->status        = PHPUnit_Runner_BaseTestRunner::STATUS_FAILURE;
            $this->statusMessage = $e->getMessage();
        } catch (Throwable $_e) {
            $e = $_e;
        } catch (Exception $_e) {
            $e = $_e;
        }

        if (isset($_e)) {
            $this->status        = PHPUnit_Runner_BaseTestRunner::STATUS_ERROR;
            $this->statusMessage = $_e->getMessage();
        }

        // Clean up the mock objects.
        $this->mockObjects = [];
        $this->prophet     = null;

        // Tear down the fixture. An exception raised in tearDown() will be
        // caught and passed on when no exception was raised before.
        try {
            if ($hasMetRequirements) {
                foreach ($hookMethods['after'] as $method) {
                    $this->$method();
                }

                if ($this->inIsolation) {
                    foreach ($hookMethods['afterClass'] as $method) {
                        $this->$method();
                    }
                }
            }
        } catch (Throwable $_e) {
            if (!isset($e)) {
                $e = $_e;
            }
        } catch (Exception $_e) {
            if (!isset($e)) {
                $e = $_e;
            }
        }

        try {
            $this->stopOutputBuffering();
        } catch (PHPUnit_Framework_RiskyTestError $_e) {
            if (!isset($e)) {
                $e = $_e;
            }
        }

        clearstatcache();

        if ($currentWorkingDirectory != getcwd()) {
            chdir($currentWorkingDirectory);
        }

        $this->restoreGlobalState();

        // Clean up INI settings.
        foreach ($this->iniSettings as $varName => $oldValue) {
            ini_set($varName, $oldValue);
        }

        $this->iniSettings = [];

        // Clean up locale settings.
        foreach ($this->locale as $category => $locale) {
            setlocale($category, $locale);
        }

        // Perform assertion on output.
        if (!isset($e)) {
            try {
                if ($this->outputExpectedRegex !== null) {
                    $this->assertRegExp($this->outputExpectedRegex, $this->output);
                } elseif ($this->outputExpectedString !== null) {
                    $this->assertEquals($this->outputExpectedString, $this->output);
                }
            } catch (Throwable $_e) {
                $e = $_e;
            } catch (Exception $_e) {
                $e = $_e;
            }
        }

        // Workaround for missing "finally".
        if (isset($e)) {
            if ($e instanceof PredictionException) {
                $e = new PHPUnit_Framework_AssertionFailedError($e->getMessage());
            }

            $this->onNotSuccessfulTest($e);
        }
    }

    /**
     * Override to run the test and assert its state.
     *
     * @return mixed
     * @throws Exception|PHPUnit_Framework_Exception
     * @throws PHPUnit_Framework_Exception
     */
    protected function runTest()
    {
        if ($this->name === null) {
            throw new PHPUnit_Framework_Exception(
                'PHPUnit_Framework_TestCase::$name must not be null.'
            );
        }

        try {
            $class  = new ReflectionClass($this);
            $method = $class->getMethod($this->name);
        } catch (ReflectionException $e) {
            $this->fail($e->getMessage());
        }

        $testArguments = array_merge($this->data, $this->dependencyInput);

        $this->registerMockObjectsFromTestArguments($testArguments);

        try {
            $testResult = $method->invokeArgs($this, $testArguments);
        } catch (Throwable $_e) {
            $e = $_e;
        } catch (Exception $_e) {
            $e = $_e;
        }

        if (isset($e)) {
            $checkException = false;

            if (is_string($this->expectedException)) {
                $checkException = true;

                if ($e instanceof PHPUnit_Framework_Exception) {
                    $checkException = false;
                }

                $reflector = new ReflectionClass($this->expectedException);

                if ($this->expectedException == 'PHPUnit_Framework_Exception' ||
                    $reflector->isSubclassOf('PHPUnit_Framework_Exception')) {
                    $checkException = true;
                }
            }

            if ($checkException) {
                $this->assertThat(
                    $e,
                    new PHPUnit_Framework_Constraint_Exception(
                        $this->expectedException
                    )
                );

                if (is_string($this->expectedExceptionMessage) &&
                    !empty($this->expectedExceptionMessage)) {
                    $this->assertThat(
                        $e,
                        new PHPUnit_Framework_Constraint_ExceptionMessage(
                            $this->expectedExceptionMessage
                        )
                    );
                }

                if (is_string($this->expectedExceptionMessageRegExp) &&
                    !empty($this->expectedExceptionMessageRegExp)) {
                    $this->assertThat(
                        $e,
                        new PHPUnit_Framework_Constraint_ExceptionMessageRegExp(
                            $this->expectedExceptionMessageRegExp
                        )
                    );
                }

                if ($this->expectedExceptionCode !== null) {
                    $this->assertThat(
                        $e,
                        new PHPUnit_Framework_Constraint_ExceptionCode(
                            $this->expectedExceptionCode
                        )
                    );
                }

                return;
            } else {
                throw $e;
            }
        }

        if ($this->expectedException !== null) {
            $this->assertThat(
                null,
                new PHPUnit_Framework_Constraint_Exception(
                    $this->expectedException
                )
            );
        }

        return $testResult;
    }

    /**
     * Verifies the mock object expectations.
     *
     * @since Method available since Release 3.5.0
     */
    protected function verifyMockObjects()
    {
        foreach ($this->mockObjects as $mockObject) {
            if ($mockObject->__phpunit_hasMatchers()) {
                $this->numAssertions++;
            }

            $mockObject->__phpunit_verify(
                $this->shouldInvocationMockerBeReset($mockObject)
            );
        }

        if ($this->prophet !== null) {
            try {
                $this->prophet->checkPredictions();
            } catch (Throwable $t) {
                /* Intentionally left empty */
            } catch (Exception $e) {
                /* Intentionally left empty */
            }

            foreach ($this->prophet->getProphecies() as $objectProphecy) {
                foreach ($objectProphecy->getMethodProphecies() as $methodProphecies) {
                    foreach ($methodProphecies as $methodProphecy) {
                        $this->numAssertions += count($methodProphecy->getCheckedPredictions());
                    }
                }
            }

            if (isset($e)) {
                throw $e;
            }
        }
    }

    /**
     * Sets the name of a TestCase.
     *
     * @param  string
     */
    public function setName($name)
    {
        $this->name = $name;
    }

    /**
     * Sets the dependencies of a TestCase.
     *
     * @param array $dependencies
     * @since  Method available since Release 3.4.0
     */
    public function setDependencies(array $dependencies)
    {
        $this->dependencies = $dependencies;
    }

    /**
     * Returns true if the tests has dependencies
     *
     * @return bool
     * @since Method available since Release 4.0.0
     */
    public function hasDependencies()
    {
        return count($this->dependencies) > 0;
    }

    /**
     * Sets
     *
     * @param array $dependencyInput
     * @since  Method available since Release 3.4.0
     */
    public function setDependencyInput(array $dependencyInput)
    {
        $this->dependencyInput = $dependencyInput;
    }

    /**
     * @param bool $beStrictAboutChangesToGlobalState
     * @since Method available since Release 4.6.0
     */
    public function setbeStrictAboutChangesToGlobalState($beStrictAboutChangesToGlobalState)
    {
        $this->beStrictAboutChangesToGlobalState = $beStrictAboutChangesToGlobalState;
    }

    /**
     * Calling this method in setUp() has no effect!
     *
     * @param bool $backupGlobals
     * @since  Method available since Release 3.3.0
     */
    public function setBackupGlobals($backupGlobals)
    {
        if (is_null($this->backupGlobals) && is_bool($backupGlobals)) {
            $this->backupGlobals = $backupGlobals;
        }
    }

    /**
     * Calling this method in setUp() has no effect!
     *
     * @param bool $backupStaticAttributes
     * @since  Method available since Release 3.4.0
     */
    public function setBackupStaticAttributes($backupStaticAttributes)
    {
        if (is_null($this->backupStaticAttributes) &&
            is_bool($backupStaticAttributes)) {
            $this->backupStaticAttributes = $backupStaticAttributes;
        }
    }

    /**
     * @param  bool                        $runTestInSeparateProcess
     * @throws PHPUnit_Framework_Exception
     * @since  Method available since Release 3.4.0
     */
    public function setRunTestInSeparateProcess($runTestInSeparateProcess)
    {
        if (is_bool($runTestInSeparateProcess)) {
            if ($this->runTestInSeparateProcess === null) {
                $this->runTestInSeparateProcess = $runTestInSeparateProcess;
            }
        } else {
            throw PHPUnit_Util_InvalidArgumentHelper::factory(1, 'boolean');
        }
    }

    /**
     * @param  bool                        $preserveGlobalState
     * @throws PHPUnit_Framework_Exception
     * @since  Method available since Release 3.4.0
     */
    public function setPreserveGlobalState($preserveGlobalState)
    {
        if (is_bool($preserveGlobalState)) {
            $this->preserveGlobalState = $preserveGlobalState;
        } else {
            throw PHPUnit_Util_InvalidArgumentHelper::factory(1, 'boolean');
        }
    }

    /**
     * @param  bool                        $inIsolation
     * @throws PHPUnit_Framework_Exception
     * @since  Method available since Release 3.4.0
     */
    public function setInIsolation($inIsolation)
    {
        if (is_bool($inIsolation)) {
            $this->inIsolation = $inIsolation;
        } else {
            throw PHPUnit_Util_InvalidArgumentHelper::factory(1, 'boolean');
        }
    }

    /**
     * @return bool
     * @since  Method available since Release 4.3.0
     */
    public function isInIsolation()
    {
        return $this->inIsolation;
    }

    /**
     * @return mixed
     * @since  Method available since Release 3.4.0
     */
    public function getResult()
    {
        return $this->testResult;
    }

    /**
     * @param mixed $result
     * @since  Method available since Release 3.4.0
     */
    public function setResult($result)
    {
        $this->testResult = $result;
    }

    /**
     * @param  callable                    $callback
     * @throws PHPUnit_Framework_Exception
     * @since Method available since Release 3.6.0
     */
    public function setOutputCallback($callback)
    {
        if (!is_callable($callback)) {
            throw PHPUnit_Util_InvalidArgumentHelper::factory(1, 'callback');
        }

        $this->outputCallback = $callback;
    }

    /**
     * @return PHPUnit_Framework_TestResult
     * @since  Method available since Release 3.5.7
     */
    public function getTestResultObject()
    {
        return $this->result;
    }

    /**
     * @param PHPUnit_Framework_TestResult $result
     * @since Method available since Release 3.6.0
     */
    public function setTestResultObject(PHPUnit_Framework_TestResult $result)
    {
        $this->result = $result;
    }

    /**
     * This method is a wrapper for the ini_set() function that automatically
     * resets the modified php.ini setting to its original value after the
     * test is run.
     *
     * @param  string                      $varName
     * @param  string                      $newValue
     * @throws PHPUnit_Framework_Exception
     * @since  Method available since Release 3.0.0
     */
    protected function iniSet($varName, $newValue)
    {
        if (!is_string($varName)) {
            throw PHPUnit_Util_InvalidArgumentHelper::factory(1, 'string');
        }

        $currentValue = ini_set($varName, $newValue);

        if ($currentValue !== false) {
            $this->iniSettings[$varName] = $currentValue;
        } else {
            throw new PHPUnit_Framework_Exception(
                sprintf(
                    'INI setting "%s" could not be set to "%s".',
                    $varName,
                    $newValue
                )
            );
        }
    }

    /**
     * This method is a wrapper for the setlocale() function that automatically
     * resets the locale to its original value after the test is run.
     *
     * @param  int                         $category
     * @param  string                      $locale
     * @throws PHPUnit_Framework_Exception
     * @since  Method available since Release 3.1.0
     */
    protected function setLocale()
    {
        $args = func_get_args();

        if (count($args) < 2) {
            throw new PHPUnit_Framework_Exception;
        }

        $category = $args[0];
        $locale   = $args[1];

        $categories = [
            LC_ALL, LC_COLLATE, LC_CTYPE, LC_MONETARY, LC_NUMERIC, LC_TIME
        ];

        if (defined('LC_MESSAGES')) {
            $categories[] = LC_MESSAGES;
        }

        if (!in_array($category, $categories)) {
            throw new PHPUnit_Framework_Exception;
        }

        if (!is_array($locale) && !is_string($locale)) {
            throw new PHPUnit_Framework_Exception;
        }

        $this->locale[$category] = setlocale($category, null);

        $result = call_user_func_array('setlocale', $args);

        if ($result === false) {
            throw new PHPUnit_Framework_Exception(
                'The locale functionality is not implemented on your platform, ' .
                'the specified locale does not exist or the category name is ' .
                'invalid.'
            );
        }
    }

    /**
     * Returns a mock object for the specified class.
     *
     * @param  string                                  $originalClassName       Name of the class to mock.
     * @param  array|null                              $methods                 When provided, only methods whose names are in the array
     *                                                                          are replaced with a configurable test double. The behavior
     *                                                                          of the other methods is not changed.
     *                                                                          Providing null means that no methods will be replaced.
     * @param  array                                   $arguments               Parameters to pass to the original class' constructor.
     * @param  string                                  $mockClassName           Class name for the generated test double class.
     * @param  bool                                    $callOriginalConstructor Can be used to disable the call to the original class' constructor.
     * @param  bool                                    $callOriginalClone       Can be used to disable the call to the original class' clone constructor.
     * @param  bool                                    $callAutoload            Can be used to disable __autoload() during the generation of the test double class.
     * @param  bool                                    $cloneArguments
     * @param  bool                                    $callOriginalMethods
     * @return PHPUnit_Framework_MockObject_MockObject
     * @throws PHPUnit_Framework_Exception
     * @since  Method available since Release 3.0.0
     */
    public function getMock($originalClassName, $methods = [], array $arguments = [], $mockClassName = '', $callOriginalConstructor = true, $callOriginalClone = true, $callAutoload = true, $cloneArguments = false, $callOriginalMethods = false)
    {
        $mockObject = $this->getMockObjectGenerator()->getMock(
            $originalClassName,
            $methods,
            $arguments,
            $mockClassName,
            $callOriginalConstructor,
            $callOriginalClone,
            $callAutoload,
            $cloneArguments,
            $callOriginalMethods
        );

        $this->mockObjects[] = $mockObject;

        return $mockObject;
    }

    /**
     * Returns a mock object for the specified class.
     *
     * @param  string                                  $originalClassName
     * @return PHPUnit_Framework_MockObject_MockObject
     * @throws PHPUnit_Framework_Exception
     * @since  Method available since Release 5.0.0
     */
    public function getMockWithoutInvokingTheOriginalConstructor($originalClassName)
    {
        return $this->getMockBuilder($originalClassName)
                    ->disableOriginalConstructor()
                    ->getMock();
    }

    /**
     * Returns a builder object to create mock objects using a fluent interface.
     *
     * @param  string                                   $className
     * @return PHPUnit_Framework_MockObject_MockBuilder
     * @since  Method available since Release 3.5.0
     */
    public function getMockBuilder($className)
    {
        return new PHPUnit_Framework_MockObject_MockBuilder($this, $className);
    }

    /**
     * Mocks the specified class and returns the name of the mocked class.
     *
     * @param  string                      $originalClassName
     * @param  array                       $methods
     * @param  array                       $arguments
     * @param  string                      $mockClassName
     * @param  bool                        $callOriginalConstructor
     * @param  bool                        $callOriginalClone
     * @param  bool                        $callAutoload
     * @param  bool                        $cloneArguments
     * @return string
     * @throws PHPUnit_Framework_Exception
     * @since  Method available since Release 3.5.0
     */
    protected function getMockClass($originalClassName, $methods = [], array $arguments = [], $mockClassName = '', $callOriginalConstructor = false, $callOriginalClone = true, $callAutoload = true, $cloneArguments = false)
    {
        $mock = $this->getMock(
            $originalClassName,
            $methods,
            $arguments,
            $mockClassName,
            $callOriginalConstructor,
            $callOriginalClone,
            $callAutoload,
            $cloneArguments
        );

        return get_class($mock);
    }

    /**
     * Returns a mock object for the specified abstract class with all abstract
     * methods of the class mocked. Concrete methods are not mocked by default.
     * To mock concrete methods, use the 7th parameter ($mockedMethods).
     *
     * @param  string                                  $originalClassName
     * @param  array                                   $arguments
     * @param  string                                  $mockClassName
     * @param  bool                                    $callOriginalConstructor
     * @param  bool                                    $callOriginalClone
     * @param  bool                                    $callAutoload
     * @param  array                                   $mockedMethods
     * @param  bool                                    $cloneArguments
     * @return PHPUnit_Framework_MockObject_MockObject
     * @since  Method available since Release 3.4.0
     * @throws PHPUnit_Framework_Exception
     */
    public function getMockForAbstractClass($originalClassName, array $arguments = [], $mockClassName = '', $callOriginalConstructor = true, $callOriginalClone = true, $callAutoload = true, $mockedMethods = [], $cloneArguments = false)
    {
        $mockObject = $this->getMockObjectGenerator()->getMockForAbstractClass(
            $originalClassName,
            $arguments,
            $mockClassName,
            $callOriginalConstructor,
            $callOriginalClone,
            $callAutoload,
            $mockedMethods,
            $cloneArguments
        );

        $this->mockObjects[] = $mockObject;

        return $mockObject;
    }

    /**
     * Returns a mock object based on the given WSDL file.
     *
     * @param  string                                  $wsdlFile
     * @param  string                                  $originalClassName
     * @param  string                                  $mockClassName
     * @param  array                                   $methods
     * @param  bool                                    $callOriginalConstructor
     * @param  array                                   $options                 An array of options passed to SOAPClient::_construct
     * @return PHPUnit_Framework_MockObject_MockObject
     * @since  Method available since Release 3.4.0
     */
    protected function getMockFromWsdl($wsdlFile, $originalClassName = '', $mockClassName = '', array $methods = [], $callOriginalConstructor = true, array $options = [])
    {
        if ($originalClassName === '') {
            $originalClassName = str_replace('.wsdl', '', basename($wsdlFile));
        }

        if (!class_exists($originalClassName)) {
            eval(
            $this->getMockObjectGenerator()->generateClassFromWsdl(
                $wsdlFile,
                $originalClassName,
                $methods,
                $options
            )
            );
        }

        return $this->getMock(
            $originalClassName,
            $methods,
            ['', $options],
            $mockClassName,
            $callOriginalConstructor,
            false,
            false
        );
    }

    /**
     * Returns a mock object for the specified trait with all abstract methods
     * of the trait mocked. Concrete methods to mock can be specified with the
     * `$mockedMethods` parameter.
     *
     * @param  string                                  $traitName
     * @param  array                                   $arguments
     * @param  string                                  $mockClassName
     * @param  bool                                    $callOriginalConstructor
     * @param  bool                                    $callOriginalClone
     * @param  bool                                    $callAutoload
     * @param  array                                   $mockedMethods
     * @param  bool                                    $cloneArguments
     * @return PHPUnit_Framework_MockObject_MockObject
     * @since  Method available since Release 4.0.0
     * @throws PHPUnit_Framework_Exception
     */
    public function getMockForTrait($traitName, array $arguments = [], $mockClassName = '', $callOriginalConstructor = true, $callOriginalClone = true, $callAutoload = true, $mockedMethods = [], $cloneArguments = false)
    {
        $mockObject = $this->getMockObjectGenerator()->getMockForTrait(
            $traitName,
            $arguments,
            $mockClassName,
            $callOriginalConstructor,
            $callOriginalClone,
            $callAutoload,
            $mockedMethods,
            $cloneArguments
        );

        $this->mockObjects[] = $mockObject;

        return $mockObject;
    }

    /**
     * Returns an object for the specified trait.
     *
     * @param  string $traitName
     * @param  array  $arguments
     * @param  string $traitClassName
     * @param  bool   $callOriginalConstructor
     * @param  bool   $callOriginalClone
     * @param  bool   $callAutoload
     * @param  bool   $cloneArguments
     * @return object
     * @since  Method available since Release 3.6.0
     * @throws PHPUnit_Framework_Exception
     */
    protected function getObjectForTrait($traitName, array $arguments = [], $traitClassName = '', $callOriginalConstructor = true, $callOriginalClone = true, $callAutoload = true, $cloneArguments = false)
    {
        return $this->getMockObjectGenerator()->getObjectForTrait(
            $traitName,
            $arguments,
            $traitClassName,
            $callOriginalConstructor,
            $callOriginalClone,
            $callAutoload,
            $cloneArguments
        );
    }

    /**
     * @param  string|null                       $classOrInterface
     * @return \Prophecy\Prophecy\ObjectProphecy
     * @throws \LogicException
     * @since  Method available since Release 4.5.0
     */
    protected function prophesize($classOrInterface = null)
    {
        return $this->getProphet()->prophesize($classOrInterface);
    }

    /**
     * Adds a value to the assertion counter.
     *
     * @param int $count
     * @since Method available since Release 3.3.3
     */
    public function addToAssertionCount($count)
    {
        $this->numAssertions += $count;
    }

    /**
     * Returns the number of assertions performed by this test.
     *
     * @return int
     * @since  Method available since Release 3.3.0
     */
    public function getNumAssertions()
    {
        return $this->numAssertions;
    }

    /**
     * Returns a matcher that matches when the method is executed
     * zero or more times.
     *
     * @return PHPUnit_Framework_MockObject_Matcher_AnyInvokedCount
     * @since  Method available since Release 3.0.0
     */
    public static function any()
    {
        return new PHPUnit_Framework_MockObject_Matcher_AnyInvokedCount;
    }

    /**
     * Returns a matcher that matches when the method is never executed.
     *
     * @return PHPUnit_Framework_MockObject_Matcher_InvokedCount
     * @since  Method available since Release 3.0.0
     */
    public static function never()
    {
        return new PHPUnit_Framework_MockObject_Matcher_InvokedCount(0);
    }

    /**
     * Returns a matcher that matches when the method is executed
     * at least N times.
     *
     * @param  int                                                      $requiredInvocations
     * @return PHPUnit_Framework_MockObject_Matcher_InvokedAtLeastCount
     * @since  Method available since Release 4.2.0
     */
    public static function atLeast($requiredInvocations)
    {
        return new PHPUnit_Framework_MockObject_Matcher_InvokedAtLeastCount(
            $requiredInvocations
        );
    }

    /**
     * Returns a matcher that matches when the method is executed at least once.
     *
     * @return PHPUnit_Framework_MockObject_Matcher_InvokedAtLeastOnce
     * @since  Method available since Release 3.0.0
     */
    public static function atLeastOnce()
    {
        return new PHPUnit_Framework_MockObject_Matcher_InvokedAtLeastOnce;
    }

    /**
     * Returns a matcher that matches when the method is executed exactly once.
     *
     * @return PHPUnit_Framework_MockObject_Matcher_InvokedCount
     * @since  Method available since Release 3.0.0
     */
    public static function once()
    {
        return new PHPUnit_Framework_MockObject_Matcher_InvokedCount(1);
    }

    /**
     * Returns a matcher that matches when the method is executed
     * exactly $count times.
     *
     * @param  int                                               $count
     * @return PHPUnit_Framework_MockObject_Matcher_InvokedCount
     * @since  Method available since Release 3.0.0
     */
    public static function exactly($count)
    {
        return new PHPUnit_Framework_MockObject_Matcher_InvokedCount($count);
    }

    /**
     * Returns a matcher that matches when the method is executed
     * at most N times.
     *
     * @param  int                                                     $allowedInvocations
     * @return PHPUnit_Framework_MockObject_Matcher_InvokedAtMostCount
     * @since  Method available since Release 4.2.0
     */
    public static function atMost($allowedInvocations)
    {
        return new PHPUnit_Framework_MockObject_Matcher_InvokedAtMostCount(
            $allowedInvocations
        );
    }

    /**
     * Returns a matcher that matches when the method is executed
     * at the given index.
     *
     * @param  int                                                 $index
     * @return PHPUnit_Framework_MockObject_Matcher_InvokedAtIndex
     * @since  Method available since Release 3.0.0
     */
    public static function at($index)
    {
        return new PHPUnit_Framework_MockObject_Matcher_InvokedAtIndex($index);
    }

    /**
     * @param  mixed                                    $value
     * @return PHPUnit_Framework_MockObject_Stub_Return
     * @since  Method available since Release 3.0.0
     */
    public static function returnValue($value)
    {
        return new PHPUnit_Framework_MockObject_Stub_Return($value);
    }

    /**
     * @param  array                                            $valueMap
     * @return PHPUnit_Framework_MockObject_Stub_ReturnValueMap
     * @since  Method available since Release 3.6.0
     */
    public static function returnValueMap(array $valueMap)
    {
        return new PHPUnit_Framework_MockObject_Stub_ReturnValueMap($valueMap);
    }

    /**
     * @param  int                                              $argumentIndex
     * @return PHPUnit_Framework_MockObject_Stub_ReturnArgument
     * @since  Method available since Release 3.3.0
     */
    public static function returnArgument($argumentIndex)
    {
        return new PHPUnit_Framework_MockObject_Stub_ReturnArgument(
            $argumentIndex
        );
    }

    /**
     * @param  mixed                                            $callback
     * @return PHPUnit_Framework_MockObject_Stub_ReturnCallback
     * @since  Method available since Release 3.3.0
     */
    public static function returnCallback($callback)
    {
        return new PHPUnit_Framework_MockObject_Stub_ReturnCallback($callback);
    }

    /**
     * Returns the current object.
     *
     * This method is useful when mocking a fluent interface.
     *
     * @return PHPUnit_Framework_MockObject_Stub_ReturnSelf
     * @since  Method available since Release 3.6.0
     */
    public static function returnSelf()
    {
        return new PHPUnit_Framework_MockObject_Stub_ReturnSelf();
    }

    /**
     * @param  Exception                                   $exception
     * @return PHPUnit_Framework_MockObject_Stub_Exception
     * @since  Method available since Release 3.1.0
     */
    public static function throwException(Exception $exception)
    {
        return new PHPUnit_Framework_MockObject_Stub_Exception($exception);
    }

    /**
     * @param  mixed                                              $value, ...
     * @return PHPUnit_Framework_MockObject_Stub_ConsecutiveCalls
     * @since  Method available since Release 3.0.0
     */
    public static function onConsecutiveCalls()
    {
        $args = func_get_args();

        return new PHPUnit_Framework_MockObject_Stub_ConsecutiveCalls($args);
    }

    /**
     * Gets the data set description of a TestCase.
     *
     * @param  bool   $includeData
     * @return string
     * @since  Method available since Release 3.3.0
     */
    protected function getDataSetAsString($includeData = true)
    {
        $buffer = '';

        if (!empty($this->data)) {
            if (is_int($this->dataName)) {
                $buffer .= sprintf(' with data set #%d', $this->dataName);
            } else {
                $buffer .= sprintf(' with data set "%s"', $this->dataName);
            }

            $exporter = new Exporter;

            if ($includeData) {
                $buffer .= sprintf(' (%s)', $exporter->shortenedRecursiveExport($this->data));
            }
        }

        return $buffer;
    }

    /**
     * Creates a default TestResult object.
     *
     * @return PHPUnit_Framework_TestResult
     */
    protected function createResult()
    {
        return new PHPUnit_Framework_TestResult;
    }

    /**
     * @since Method available since Release 3.5.4
     */
    protected function handleDependencies()
    {
        if (!empty($this->dependencies) && !$this->inIsolation) {
            $className  = get_class($this);
            $passed     = $this->result->passed();
            $passedKeys = array_keys($passed);
            $numKeys    = count($passedKeys);

            for ($i = 0; $i < $numKeys; $i++) {
                $pos = strpos($passedKeys[$i], ' with data set');

                if ($pos !== false) {
                    $passedKeys[$i] = substr($passedKeys[$i], 0, $pos);
                }
            }

            $passedKeys = array_flip(array_unique($passedKeys));

            foreach ($this->dependencies as $dependency) {
                $clone = false;

                if (strpos($dependency, 'clone ') === 0) {
                    $clone      = true;
                    $dependency = substr($dependency, strlen('clone '));
                } elseif (strpos($dependency, '!clone ') === 0) {
                    $clone      = false;
                    $dependency = substr($dependency, strlen('!clone '));
                }

                if (strpos($dependency, '::') === false) {
                    $dependency = $className . '::' . $dependency;
                }

                if (!isset($passedKeys[$dependency])) {
                    $this->result->addError(
                        $this,
                        new PHPUnit_Framework_SkippedTestError(
                            sprintf(
                                'This test depends on "%s" to pass.',
                                $dependency
                            )
                        ),
                        0
                    );

                    return false;
                }

                if (isset($passed[$dependency])) {
                    if ($passed[$dependency]['size'] != PHPUnit_Util_Test::UNKNOWN &&
                        $this->getSize() != PHPUnit_Util_Test::UNKNOWN &&
                        $passed[$dependency]['size'] > $this->getSize()) {
                        $this->result->addError(
                            $this,
                            new PHPUnit_Framework_SkippedTestError(
                                'This test depends on a test that is larger than itself.'
                            ),
                            0
                        );

                        return false;
                    }

                    if ($clone) {
                        $deepCopy   = new DeepCopy;
                        $deepCopy->skipUncloneable(false);

                        $this->dependencyInput[$dependency] = $deepCopy->copy($passed[$dependency]['result']);
                    } else {
                        $this->dependencyInput[$dependency] = $passed[$dependency]['result'];
                    }
                } else {
                    $this->dependencyInput[$dependency] = null;
                }
            }
        }

        return true;
    }

    /**
     * This method is called before the first test of this test class is run.
     *
     * @since Method available since Release 3.4.0
     */
    public static function setUpBeforeClass()
    {
    }

    /**
     * Sets up the fixture, for example, open a network connection.
     * This method is called before a test is executed.
     */
    protected function setUp()
    {
    }

    /**
     * Performs assertions shared by all tests of a test case.
     *
     * This method is called before the execution of a test starts
     * and after setUp() is called.
     *
     * @since  Method available since Release 3.2.8
     */
    protected function assertPreConditions()
    {
    }

    /**
     * Performs assertions shared by all tests of a test case.
     *
     * This method is called before the execution of a test ends
     * and before tearDown() is called.
     *
     * @since  Method available since Release 3.2.8
     */
    protected function assertPostConditions()
    {
    }

    /**
     * Tears down the fixture, for example, close a network connection.
     * This method is called after a test is executed.
     */
    protected function tearDown()
    {
    }

    /**
     * This method is called after the last test of this test class is run.
     *
     * @since Method available since Release 3.4.0
     */
    public static function tearDownAfterClass()
    {
    }

    /**
     * This method is called when a test method did not execute successfully.
     *
     * @param Exception|Throwable $e
     * @since Method available since Release 3.4.0
     * @throws Exception|Throwable
     */
    protected function onNotSuccessfulTest($e)
    {
        $expected = PHP_MAJOR_VERSION >= 7 ? 'Throwable' : 'Exception';

        if ($e instanceof $expected) {
            throw $e;
        }

        throw PHPUnit_Util_InvalidArgumentHelper::factory(
            1,
            'Throwable or Exception'
        );
    }

    /**
     * Performs custom preparations on the process isolation template.
     *
     * @param Text_Template $template
     * @since Method available since Release 3.4.0
     */
    protected function prepareTemplate(Text_Template $template)
    {
    }

    /**
     * Get the mock object generator, creating it if it doesn't exist.
     *
     * @return PHPUnit_Framework_MockObject_Generator
     */
    protected function getMockObjectGenerator()
    {
        if (null === $this->mockObjectGenerator) {
            $this->mockObjectGenerator = new PHPUnit_Framework_MockObject_Generator;
        }

        return $this->mockObjectGenerator;
    }

    /**
     * @since Method available since Release 4.2.0
     */
    private function startOutputBuffering()
    {
        while (!defined('PHPUNIT_TESTSUITE') && ob_get_level() > 0) {
            ob_end_clean();
        }

        ob_start();

        $this->outputBufferingActive = true;
        $this->outputBufferingLevel  = ob_get_level();
    }

    /**
     * @since Method available since Release 4.2.0
     */
    private function stopOutputBuffering()
    {
        if (ob_get_level() != $this->outputBufferingLevel) {
            while (ob_get_level() > 0) {
                ob_end_clean();
            }

            throw new PHPUnit_Framework_RiskyTestError(
                'Test code or tested code did not (only) close its own output buffers'
            );
        }

        $output = ob_get_contents();

        if ($this->outputCallback === false) {
            $this->output = $output;
        } else {
            $this->output = call_user_func_array(
                $this->outputCallback,
                [$output]
            );
        }

        ob_end_clean();

        $this->outputBufferingActive = false;
        $this->outputBufferingLevel  = ob_get_level();
    }

    private function snapshotGlobalState()
    {
        $backupGlobals = $this->backupGlobals === null || $this->backupGlobals === true;

        if ($this->runTestInSeparateProcess || $this->inIsolation ||
            (!$backupGlobals && !$this->backupStaticAttributes)) {
            return;
        }

        $this->snapshot = $this->createGlobalStateSnapshot($backupGlobals);
    }

    private function restoreGlobalState()
    {
        if (!$this->snapshot instanceof Snapshot) {
            return;
        }

        $backupGlobals = $this->backupGlobals === null || $this->backupGlobals === true;

        if ($this->beStrictAboutChangesToGlobalState) {
            $this->compareGlobalStateSnapshots(
                $this->snapshot,
                $this->createGlobalStateSnapshot($backupGlobals)
            );
        }

        $restorer = new Restorer;

        if ($backupGlobals) {
            $restorer->restoreGlobalVariables($this->snapshot);
        }

        if ($this->backupStaticAttributes) {
            $restorer->restoreStaticAttributes($this->snapshot);
        }

        $this->snapshot = null;
    }

    /**
     * @param  bool     $backupGlobals
     * @return Snapshot
     */
    private function createGlobalStateSnapshot($backupGlobals)
    {
        $blacklist = new Blacklist;

        foreach ($this->backupGlobalsBlacklist as $globalVariable) {
            $blacklist->addGlobalVariable($globalVariable);
        }

        if (!defined('PHPUNIT_TESTSUITE')) {
            $blacklist->addClassNamePrefix('PHPUnit');
            $blacklist->addClassNamePrefix('File_Iterator');
            $blacklist->addClassNamePrefix('PHP_CodeCoverage');
            $blacklist->addClassNamePrefix('PHP_Invoker');
            $blacklist->addClassNamePrefix('PHP_Timer');
            $blacklist->addClassNamePrefix('PHP_Token');
            $blacklist->addClassNamePrefix('Symfony');
            $blacklist->addClassNamePrefix('Text_Template');
            $blacklist->addClassNamePrefix('Doctrine\Instantiator');

            foreach ($this->backupStaticAttributesBlacklist as $class => $attributes) {
                foreach ($attributes as $attribute) {
                    $blacklist->addStaticAttribute($class, $attribute);
                }
            }
        }

        return new Snapshot(
            $blacklist,
            $backupGlobals,
            $this->backupStaticAttributes,
            false,
            false,
            false,
            false,
            false,
            false,
            false
        );
    }

    /**
     * @param  Snapshot                         $before
     * @param  Snapshot                         $after
     * @throws PHPUnit_Framework_RiskyTestError
     */
    private function compareGlobalStateSnapshots(Snapshot $before, Snapshot $after)
    {
        $backupGlobals = $this->backupGlobals === null || $this->backupGlobals === true;

        if ($backupGlobals) {
            $this->compareGlobalStateSnapshotPart(
                $before->globalVariables(),
                $after->globalVariables(),
                "--- Global variables before the test\n+++ Global variables after the test\n"
            );

            $this->compareGlobalStateSnapshotPart(
                $before->superGlobalVariables(),
                $after->superGlobalVariables(),
                "--- Super-global variables before the test\n+++ Super-global variables after the test\n"
            );
        }

        if ($this->backupStaticAttributes) {
            $this->compareGlobalStateSnapshotPart(
                $before->staticAttributes(),
                $after->staticAttributes(),
                "--- Static attributes before the test\n+++ Static attributes after the test\n"
            );
        }
    }

    /**
     * @param  array                            $before
     * @param  array                            $after
     * @param  string                           $header
     * @throws PHPUnit_Framework_RiskyTestError
     */
    private function compareGlobalStateSnapshotPart(array $before, array $after, $header)
    {
        if ($before != $after) {
            $differ   = new Differ($header);
            $exporter = new Exporter;

            $diff = $differ->diff(
                $exporter->export($before),
                $exporter->export($after)
            );

            throw new PHPUnit_Framework_RiskyTestError(
                $diff
            );
        }
    }

    /**
     * @return Prophecy\Prophet
     * @since Method available since Release 4.5.0
     */
    private function getProphet()
    {
        if ($this->prophet === null) {
            $this->prophet = new Prophet;
        }

        return $this->prophet;
    }

    /**
     * @param  PHPUnit_Framework_MockObject_MockObject $mock
     * @return bool
     * @since  Method available since Release 5.0.0
     */
    private function shouldInvocationMockerBeReset(PHPUnit_Framework_MockObject_MockObject $mock)
    {
        if ($this->testResult === $mock) {
            return false;
        }

        if (is_array($this->testResult)) {
            foreach ($this->testResult as $testResult) {
                if ($testResult === $mock) {
                    return false;
                }
            }
        }

        foreach ($this->dependencyInput as $dependencyInput) {
            if ($dependencyInput === $mock) {
                return false;
            }
        }

        return true;
    }

    /**
     * @param array $testArguments
     * @since Method available since Release 5.0.0
     */
    private function registerMockObjectsFromTestArguments(array $testArguments)
    {
        foreach ($testArguments as $testArgument) {
            if ($testArgument instanceof PHPUnit_Framework_MockObject_MockObject) {
                $this->mockObjects[] = $testArgument;
            } elseif (is_array($testArgument)) {
                $this->registerMockObjectsFromTestArguments($testArgument);
            }
        }
    }
}<|MERGE_RESOLUTION|>--- conflicted
+++ resolved
@@ -675,7 +675,6 @@
             $configurationFilePath = (isset($GLOBALS['__PHPUNIT_CONFIGURATION_FILE']) ? $GLOBALS['__PHPUNIT_CONFIGURATION_FILE'] : '');
 
             $template->setVar(
-<<<<<<< HEAD
                 [
                     'composerAutoload'                           => $composerAutoload,
                     'phar'                                       => $phar,
@@ -696,32 +695,9 @@
                     'enforcesTimeLimit'                          => $enforcesTimeLimit,
                     'isStrictAboutTodoAnnotatedTests'            => $isStrictAboutTodoAnnotatedTests,
                     'isStrictAboutResourceUsageDuringSmallTests' => $isStrictAboutResourceUsageDuringSmallTests,
-                    'codeCoverageFilter'                         => $codeCoverageFilter
+                    'codeCoverageFilter'                         => $codeCoverageFilter,
+                    'configurationFilePath'                      => $configurationFilePath
                 ]
-=======
-                array(
-                    'composerAutoload'                        => $composerAutoload,
-                    'phar'                                    => $phar,
-                    'filename'                                => $class->getFileName(),
-                    'className'                               => $class->getName(),
-                    'methodName'                              => $this->name,
-                    'collectCodeCoverageInformation'          => $coverage,
-                    'data'                                    => $data,
-                    'dataName'                                => $dataName,
-                    'dependencyInput'                         => $dependencyInput,
-                    'constants'                               => $constants,
-                    'globals'                                 => $globals,
-                    'include_path'                            => $includePath,
-                    'included_files'                          => $includedFiles,
-                    'iniSettings'                             => $iniSettings,
-                    'isStrictAboutTestsThatDoNotTestAnything' => $isStrictAboutTestsThatDoNotTestAnything,
-                    'isStrictAboutOutputDuringTests'          => $isStrictAboutOutputDuringTests,
-                    'isStrictAboutTestSize'                   => $isStrictAboutTestSize,
-                    'isStrictAboutTodoAnnotatedTests'         => $isStrictAboutTodoAnnotatedTests,
-                    'codeCoverageFilter'                      => $codeCoverageFilter,
-                    'configurationFilePath'                   => $configurationFilePath
-                )
->>>>>>> ff2b20af
             );
 
             $this->prepareTemplate($template);
