<?php
/**
 * PHPUnit
 *
 * Copyright (c) 2001-2014, Sebastian Bergmann <sebastian@phpunit.de>.
 * All rights reserved.
 *
 * Redistribution and use in source and binary forms, with or without
 * modification, are permitted provided that the following conditions
 * are met:
 *
 *   * Redistributions of source code must retain the above copyright
 *     notice, this list of conditions and the following disclaimer.
 *
 *   * Redistributions in binary form must reproduce the above copyright
 *     notice, this list of conditions and the following disclaimer in
 *     the documentation and/or other materials provided with the
 *     distribution.
 *
 *   * Neither the name of Sebastian Bergmann nor the names of his
 *     contributors may be used to endorse or promote products derived
 *     from this software without specific prior written permission.
 *
 * THIS SOFTWARE IS PROVIDED BY THE COPYRIGHT HOLDERS AND CONTRIBUTORS
 * "AS IS" AND ANY EXPRESS OR IMPLIED WARRANTIES, INCLUDING, BUT NOT
 * LIMITED TO, THE IMPLIED WARRANTIES OF MERCHANTABILITY AND FITNESS
 * FOR A PARTICULAR PURPOSE ARE DISCLAIMED. IN NO EVENT SHALL THE
 * COPYRIGHT OWNER OR CONTRIBUTORS BE LIABLE FOR ANY DIRECT, INDIRECT,
 * INCIDENTAL, SPECIAL, EXEMPLARY, OR CONSEQUENTIAL DAMAGES (INCLUDING,
 * BUT NOT LIMITED TO, PROCUREMENT OF SUBSTITUTE GOODS OR SERVICES;
 * LOSS OF USE, DATA, OR PROFITS; OR BUSINESS INTERRUPTION) HOWEVER
 * CAUSED AND ON ANY THEORY OF LIABILITY, WHETHER IN CONTRACT, STRICT
 * LIABILITY, OR TORT (INCLUDING NEGLIGENCE OR OTHERWISE) ARISING IN
 * ANY WAY OUT OF THE USE OF THIS SOFTWARE, EVEN IF ADVISED OF THE
 * POSSIBILITY OF SUCH DAMAGE.
 *
 * @package    PHPUnit
 * @subpackage Framework
 * @author     Sebastian Bergmann <sebastian@phpunit.de>
 * @copyright  2001-2014 Sebastian Bergmann <sebastian@phpunit.de>
 * @license    http://www.opensource.org/licenses/BSD-3-Clause  The BSD 3-Clause License
 * @link       http://www.phpunit.de/
 * @since      File available since Release 2.0.0
 */

/**
 * A TestCase defines the fixture to run multiple tests.
 *
 * To define a TestCase
 *
 *   1) Implement a subclass of PHPUnit_Framework_TestCase.
 *   2) Define instance variables that store the state of the fixture.
 *   3) Initialize the fixture state by overriding setUp().
 *   4) Clean-up after a test by overriding tearDown().
 *
 * Each test runs in its own fixture so there can be no side effects
 * among test runs.
 *
 * Here is an example:
 *
 * <code>
 * <?php
 * class MathTest extends PHPUnit_Framework_TestCase
 * {
 *     public $value1;
 *     public $value2;
 *
 *     protected function setUp()
 *     {
 *         $this->value1 = 2;
 *         $this->value2 = 3;
 *     }
 * }
 * ?>
 * </code>
 *
 * For each test implement a method which interacts with the fixture.
 * Verify the expected results with assertions specified by calling
 * assert with a boolean.
 *
 * <code>
 * <?php
 * public function testPass()
 * {
 *     $this->assertTrue($this->value1 + $this->value2 == 5);
 * }
 * ?>
 * </code>
 *
 * @package    PHPUnit
 * @subpackage Framework
 * @author     Sebastian Bergmann <sebastian@phpunit.de>
 * @copyright  2001-2014 Sebastian Bergmann <sebastian@phpunit.de>
 * @license    http://www.opensource.org/licenses/BSD-3-Clause  The BSD 3-Clause License
 * @link       http://www.phpunit.de/
 * @since      Class available since Release 2.0.0
 */
abstract class PHPUnit_Framework_TestCase extends PHPUnit_Framework_Assert implements PHPUnit_Framework_Test, PHPUnit_Framework_SelfDescribing
{
    /**
     * Enable or disable the backup and restoration of the $GLOBALS array.
     * Overwrite this attribute in a child class of TestCase.
     * Setting this attribute in setUp() has no effect!
     *
     * @var boolean
     */
    protected $backupGlobals = null;

    /**
     * @var array
     */
    protected $backupGlobalsBlacklist = array();

    /**
     * Enable or disable the backup and restoration of static attributes.
     * Overwrite this attribute in a child class of TestCase.
     * Setting this attribute in setUp() has no effect!
     *
     * @var boolean
     */
    protected $backupStaticAttributes = null;

    /**
     * @var array
     */
    protected $backupStaticAttributesBlacklist = array();

    /**
     * Whether or not this test is to be run in a separate PHP process.
     *
     * @var boolean
     */
    protected $runTestInSeparateProcess = null;

    /**
     * Whether or not this test should preserve the global state when
     * running in a separate PHP process.
     *
     * @var boolean
     */
    protected $preserveGlobalState = true;

    /**
     * Whether or not this test is running in a separate PHP process.
     *
     * @var boolean
     */
    private $inIsolation = false;

    /**
     * @var array
     */
    private $data = array();

    /**
     * @var string
     */
    private $dataName = '';

    /**
     * @var boolean
     */
    private $useErrorHandler = null;

    /**
     * The name of the expected Exception.
     *
     * @var mixed
     */
    private $expectedException = null;

    /**
     * The message of the expected Exception.
     *
     * @var string
     */
    private $expectedExceptionMessage = '';

    /**
     * The code of the expected Exception.
     *
     * @var integer
     */
    private $expectedExceptionCode;

    /**
     * The required preconditions for a test.
     *
     * @var array
     */
    private $required = array(
        'PHP' => null,
        'PHPUnit' => null,
        'OS' => null,
        'functions' => array(),
        'extensions' => array()
    );

    /**
     * The name of the test case.
     *
     * @var string
     */
    private $name = null;

    /**
     * @var array
     */
    private $dependencies = array();

    /**
     * @var array
     */
    private $dependencyInput = array();

    /**
     * @var array
     */
    private $iniSettings = array();

    /**
     * @var array
     */
    private $locale = array();

    /**
     * @var array
     */
    private $mockObjects = array();

    /**
     * @var array
     */
    private $mockObjectGenerator;

    /**
     * @var integer
     */
    private $status;

    /**
     * @var string
     */
    private $statusMessage = '';

    /**
     * @var integer
     */
    private $numAssertions = 0;

    /**
     * @var PHPUnit_Framework_TestResult
     */
    private $result;

    /**
     * @var mixed
     */
    private $testResult;

    /**
     * @var string
     */
    private $output = '';

    /**
     * @var string
     */
    private $outputExpectedRegex = null;

    /**
     * @var string
     */
    private $outputExpectedString = null;

    /**
     * @var bool
     */
    private $hasPerformedExpectationsOnOutput = false;

    /**
     * @var mixed
     */
    private $outputCallback = false;

    /**
     * @var boolean
     */
    private $outputBufferingActive = false;

    /**
     * @var array
     */
    private $beforeMethods = array('setUp');

    /**
     * @var array
     */
    private $afterMethods = array('tearDown');

    /**
     * Constructs a test case with the given name.
     *
     * @param string $name
     * @param array  $data
     * @param string $dataName
     */
    public function __construct($name = null, array $data = array(), $dataName = '')
    {
        if ($name !== null) {
            $this->setName($name);
        }

        $this->data                = $data;
        $this->dataName            = $dataName;
        $this->mockObjectGenerator = new PHPUnit_Framework_MockObject_Generator;
    }

    /**
     * Returns a string representation of the test case.
     *
     * @return string
     */
    public function toString()
    {
        $class = new ReflectionClass($this);

        $buffer = sprintf(
          '%s::%s',

          $class->name,
          $this->getName(false)
        );

        return $buffer . $this->getDataSetAsString();
    }

    /**
     * Counts the number of test cases executed by run(TestResult result).
     *
     * @return integer
     */
    public function count()
    {
        return 1;
    }

    /**
     * Returns the annotations for this test.
     *
     * @return array
     * @since Method available since Release 3.4.0
     */
    public function getAnnotations()
    {
        return PHPUnit_Util_Test::parseTestMethodAnnotations(
          get_class($this), $this->name
        );
    }

    /**
     * Gets the name of a TestCase.
     *
     * @param  boolean $withDataSet
     * @return string
     */
    public function getName($withDataSet = true)
    {
        if ($withDataSet) {
            return $this->name . $this->getDataSetAsString(false);
        } else {
            return $this->name;
        }
    }

    /**
     * Returns the size of the test.
     *
     * @return integer
     * @since  Method available since Release 3.6.0
     */
    public function getSize()
    {
        return PHPUnit_Util_Test::getSize(
          get_class($this), $this->getName(false)
        );
    }

    /**
     * @return string
     * @since  Method available since Release 3.6.0
     */
    public function getActualOutput()
    {
        if (!$this->outputBufferingActive) {
            return $this->output;
        } else {
            return ob_get_contents();
        }
    }

    /**
     * @return boolean
     * @since  Method available since Release 3.6.0
     */
    public function hasOutput()
    {
        if (strlen($this->output) === 0) {
            return false;
        }

        if ($this->outputExpectedString !== null ||
            $this->outputExpectedRegex  !== null ||
            $this->hasPerformedExpectationsOnOutput) {
            return false;
        }

        return true;
    }

    /**
     * @param  string                      $expectedRegex
     * @since Method available since Release 3.6.0
     * @throws PHPUnit_Framework_Exception
     */
    public function expectOutputRegex($expectedRegex)
    {
        if ($this->outputExpectedString !== null) {
            throw new PHPUnit_Framework_Exception;
        }

        if (is_string($expectedRegex) || is_null($expectedRegex)) {
            $this->outputExpectedRegex = $expectedRegex;
        }
    }

    /**
     * @param string $expectedString
     * @since Method available since Release 3.6.0
     */
    public function expectOutputString($expectedString)
    {
        if ($this->outputExpectedRegex !== null) {
            throw new PHPUnit_Framework_Exception;
        }

        if (is_string($expectedString) || is_null($expectedString)) {
            $this->outputExpectedString = $expectedString;
        }
    }

    /**
     * @return bool
     * @since Method available since Release 3.6.5
     */
    public function hasPerformedExpectationsOnOutput()
    {
        return $this->hasPerformedExpectationsOnOutput;
    }

    /**
     * @return string
     * @since  Method available since Release 3.2.0
     */
    public function getExpectedException()
    {
        return $this->expectedException;
    }

    /**
     * @param mixed   $exceptionName
     * @param string  $exceptionMessage
     * @param integer $exceptionCode
     * @since  Method available since Release 3.2.0
     */
    public function setExpectedException($exceptionName, $exceptionMessage = '', $exceptionCode = null)
    {
        $this->expectedException        = $exceptionName;
        $this->expectedExceptionMessage = $exceptionMessage;
        $this->expectedExceptionCode    = $exceptionCode;
    }

    /**
     * @since  Method available since Release 3.4.0
     */
    protected function setExpectedExceptionFromAnnotation()
    {
        try {
            $expectedException = PHPUnit_Util_Test::getExpectedException(
              get_class($this), $this->name
            );

            if ($expectedException !== false) {
                $this->setExpectedException(
                  $expectedException['class'],
                  $expectedException['message'],
                  $expectedException['code']
                );
            }
        } catch (ReflectionException $e) {
        }
    }

    /**
     * @param boolean $useErrorHandler
     * @since Method available since Release 3.4.0
     */
    public function setUseErrorHandler($useErrorHandler)
    {
        $this->useErrorHandler = $useErrorHandler;
    }

    /**
     * @since Method available since Release 3.4.0
     */
    protected function setUseErrorHandlerFromAnnotation()
    {
        try {
            $useErrorHandler = PHPUnit_Util_Test::getErrorHandlerSettings(
              get_class($this), $this->name
            );

            if ($useErrorHandler !== null) {
                $this->setUseErrorHandler($useErrorHandler);
            }
        } catch (ReflectionException $e) {
        }
    }

    /**
     * @since Method available since Release 3.6.0
     */
    protected function setRequirementsFromAnnotation()
    {
        try {
            $requirements = PHPUnit_Util_Test::getRequirements(
              get_class($this), $this->name
            );

            if (isset($requirements['PHP'])) {
                $this->required['PHP'] = $requirements['PHP'];
            }

            if (isset($requirements['PHPUnit'])) {
                $this->required['PHPUnit'] = $requirements['PHPUnit'];
            }

            if (isset($requirements['OS'])) {
                $this->required['OS'] = $requirements['OS'];
            }

            if (isset($requirements['extensions'])) {
                $this->required['extensions'] = $requirements['extensions'];
            }

            if (isset($requirements['functions'])) {
                $this->required['functions'] = $requirements['functions'];
            }
        } catch (ReflectionException $e) {
        }
    }

    /**
     * @since Method available since Release 3.6.0
     */
    protected function checkRequirements()
    {
        $this->setRequirementsFromAnnotation();

        $missingRequirements = array();

        if ($this->required['PHP'] &&
            version_compare(PHP_VERSION, $this->required['PHP'], '<')) {
            $missingRequirements[] = sprintf(
              'PHP %s (or later) is required.',
              $this->required['PHP']
            );
        }

        $phpunitVersion = PHPUnit_Runner_Version::id();
        if ($this->required['PHPUnit'] &&
            version_compare($phpunitVersion, $this->required['PHPUnit'], '<')) {
            $missingRequirements[] = sprintf(
              'PHPUnit %s (or later) is required.',
              $this->required['PHPUnit']
            );
        }

        if ($this->required['OS'] &&
            !preg_match($this->required['OS'], PHP_OS)) {
            $missingRequirements[] = sprintf(
              'Operating system matching %s is required.',
              $this->required['OS']
            );
        }

        foreach ($this->required['functions'] as $requiredFunction) {
            if (!function_exists($requiredFunction)) {
                $missingRequirements[] = sprintf(
                  'Function %s is required.',
                  $requiredFunction
                );
            }
        }

        foreach ($this->required['extensions'] as $requiredExtension) {
            if (!extension_loaded($requiredExtension)) {
                $missingRequirements[] = sprintf(
                  'Extension %s is required.',
                  $requiredExtension
                );
            }
        }

        if ($missingRequirements) {
            $this->markTestSkipped(
              implode(
                PHP_EOL,
                $missingRequirements
              )
            );
        }
    }

    /**
     * Returns the status of this test.
     *
     * @return integer
     * @since  Method available since Release 3.1.0
     */
    public function getStatus()
    {
        return $this->status;
    }

    /**
     * Returns the status message of this test.
     *
     * @return string
     * @since  Method available since Release 3.3.0
     */
    public function getStatusMessage()
    {
        return $this->statusMessage;
    }

    /**
     * Returns whether or not this test has failed.
     *
     * @return boolean
     * @since  Method available since Release 3.0.0
     */
    public function hasFailed()
    {
        $status = $this->getStatus();

        return $status == PHPUnit_Runner_BaseTestRunner::STATUS_FAILURE ||
               $status == PHPUnit_Runner_BaseTestRunner::STATUS_ERROR;
    }

    /**
     * Runs the test case and collects the results in a TestResult object.
     * If no TestResult object is passed a new one will be created.
     *
     * @param  PHPUnit_Framework_TestResult $result
     * @return PHPUnit_Framework_TestResult
     * @throws PHPUnit_Framework_Exception
     */
    public function run(PHPUnit_Framework_TestResult $result = null)
    {
        if ($result === null) {
            $result = $this->createResult();
        }

        if (!$this instanceof PHPUnit_Framework_Warning) {
            $this->setTestResultObject($result);
            $this->setUseErrorHandlerFromAnnotation();
        }

        if ($this->useErrorHandler !== null) {
            $oldErrorHandlerSetting = $result->getConvertErrorsToExceptions();
            $result->convertErrorsToExceptions($this->useErrorHandler);
        }

        if (!$this instanceof PHPUnit_Framework_Warning && !$this->handleDependencies()) {
            return;
        }

        if ($this->runTestInSeparateProcess === true &&
            $this->inIsolation !== true &&
            !$this instanceof PHPUnit_Extensions_SeleniumTestCase &&
            !$this instanceof PHPUnit_Extensions_PhptTestCase) {
            $class = new ReflectionClass($this);

            $template = new Text_Template(
              __DIR__ . '/../Util/PHP/Template/TestCaseMethod.tpl'
            );

            if ($this->preserveGlobalState) {
                $constants     = PHPUnit_Util_GlobalState::getConstantsAsString();
                $globals       = PHPUnit_Util_GlobalState::getGlobalsAsString();
                $includedFiles = PHPUnit_Util_GlobalState::getIncludedFilesAsString();
                $iniSettings   = PHPUnit_Util_GlobalState::getIniSettingsAsString();
            } else {
                $constants     = '';
                $globals       = '';
                $includedFiles = '';
                $iniSettings   = '';
            }

<<<<<<< HEAD
            $coverage                                = $result->getCollectCodeCoverageInformation()       ? 'TRUE' : 'FALSE';
            $isStrictAboutTestsThatDoNotTestAnything = $result->isStrictAboutTestsThatDoNotTestAnything() ? 'TRUE' : 'FALSE';
            $isStrictAboutOutputDuringTests          = $result->isStrictAboutOutputDuringTests()          ? 'TRUE' : 'FALSE';
            $isStrictAboutTestSize                   = $result->isStrictAboutTestSize()                   ? 'TRUE' : 'FALSE';
=======
            $coverage                                = $result->getCollectCodeCoverageInformation()       ? 'true' : 'false';
            $isStrictAboutTestsThatDoNotTestAnything = $result->isStrictAboutTestsThatDoNotTestAnything() ? 'true' : 'false';
            $isStrictAboutOutputDuringTests          = $result->isStrictAboutOutputDuringTests()          ? 'true' : 'false';
            $isStrictAboutTestSize                   = $result->isStrictAboutTestSize()                   ? 'true' : 'false';
>>>>>>> 02b42d7e

            if (defined('PHPUNIT_COMPOSER_INSTALL')) {
                $composerAutoload = var_export(PHPUNIT_COMPOSER_INSTALL, true);
            } else {
                $composerAutoload = '\'\'';
            }

            if (defined('__PHPUNIT_PHAR__')) {
                $phar = var_export(__PHPUNIT_PHAR__, true);
            } else {
                $phar = '\'\'';
            }

            $data            = var_export(serialize($this->data), true);
            $dependencyInput = var_export(serialize($this->dependencyInput), true);
            $includePath     = var_export(get_include_path(), true);
            // must do these fixes because TestCaseMethod.tpl has unserialize('{data}') in it, and we can't break BC
            // the lines above used to use addcslashes() rather than var_export(), which breaks null byte escape sequences
            $data            = "'." . $data . ".'";
            $dependencyInput = "'." . $dependencyInput . ".'";
            $includePath     = "'." . $includePath . ".'";

            $template->setVar(
              array(
                'composerAutoload'                        => $composerAutoload,
                'phar'                                    => $phar,
                'filename'                                => $class->getFileName(),
                'className'                               => $class->getName(),
                'methodName'                              => $this->name,
                'collectCodeCoverageInformation'          => $coverage,
                'data'                                    => $data,
                'dataName'                                => $this->dataName,
                'dependencyInput'                         => $dependencyInput,
                'constants'                               => $constants,
                'globals'                                 => $globals,
                'include_path'                            => $includePath,
                'included_files'                          => $includedFiles,
                'iniSettings'                             => $iniSettings,
                'isStrictAboutTestsThatDoNotTestAnything' => $isStrictAboutTestsThatDoNotTestAnything,
                'isStrictAboutOutputDuringTests'          => $isStrictAboutOutputDuringTests,
                'isStrictAboutTestSize'                   => $isStrictAboutTestSize
              )
            );

            $this->prepareTemplate($template);

            $php = PHPUnit_Util_PHP::factory();
            $php->runTestJob($template->render(), $this, $result);
        } else {
            $result->run($this);
        }

        if ($this->useErrorHandler !== null) {
            $result->convertErrorsToExceptions($oldErrorHandlerSetting);
        }

        $this->result = null;

        return $result;
    }

    /**
     * Runs the bare test sequence.
     */
    public function runBare()
    {
        $this->numAssertions = 0;

        // Backup the $GLOBALS array and static attributes.
        if ($this->runTestInSeparateProcess !== true &&
            $this->inIsolation !== true) {
            if ($this->backupGlobals === null ||
                $this->backupGlobals === true) {
                PHPUnit_Util_GlobalState::backupGlobals(
                  $this->backupGlobalsBlacklist
                );
            }

            if ($this->backupStaticAttributes === true) {
                PHPUnit_Util_GlobalState::backupStaticAttributes(
                  $this->backupStaticAttributesBlacklist
                );
            }
        }

        // Start output buffering.
        ob_start();
        $this->outputBufferingActive = true;

        // Clean up stat cache.
        clearstatcache();

        // Backup the cwd
        $currentWorkingDirectory = getcwd();

        try {
            $this->checkRequirements();

            if ($this->inIsolation) {
                $this->setUpBeforeClass();
            }

            $this->setExpectedExceptionFromAnnotation();

            foreach ($this->beforeMethods as $method) {
                $this->$method();
            }

            $this->assertPreConditions();
            $this->testResult = $this->runTest();
            $this->verifyMockObjects();
            $this->assertPostConditions();
            $this->status = PHPUnit_Runner_BaseTestRunner::STATUS_PASSED;
        } catch (PHPUnit_Framework_IncompleteTest $e) {
            $this->status        = PHPUnit_Runner_BaseTestRunner::STATUS_INCOMPLETE;
            $this->statusMessage = $e->getMessage();
        } catch (PHPUnit_Framework_SkippedTest $e) {
            $this->status        = PHPUnit_Runner_BaseTestRunner::STATUS_SKIPPED;
            $this->statusMessage = $e->getMessage();
        } catch (PHPUnit_Framework_AssertionFailedError $e) {
            $this->status        = PHPUnit_Runner_BaseTestRunner::STATUS_FAILURE;
            $this->statusMessage = $e->getMessage();
        } catch (Exception $e) {
            $this->status        = PHPUnit_Runner_BaseTestRunner::STATUS_ERROR;
            $this->statusMessage = $e->getMessage();
        }

        // Clean up the mock objects.
        $this->mockObjects = array();

        // Tear down the fixture. An exception raised in tearDown() will be
        // caught and passed on when no exception was raised before.
        try {
            foreach ($this->afterMethods as $method) {
                $this->$method();
            }

            if ($this->inIsolation) {
                $this->tearDownAfterClass();
            }
        } catch (Exception $_e) {
            if (!isset($e)) {
                $e = $_e;
            }
        }

        // Stop output buffering.
        if ($this->outputCallback === false) {
            $this->output = ob_get_contents();
        } else {
            $this->output = call_user_func_array(
              $this->outputCallback, array(ob_get_contents())
            );
        }

        ob_end_clean();
        $this->outputBufferingActive = false;

        // Clean up stat cache.
        clearstatcache();

        // Restore the cwd if it was changed by the test
        if ($currentWorkingDirectory != getcwd()) {
            chdir($currentWorkingDirectory);
        }

        // Restore the $GLOBALS array and static attributes.
        if ($this->runTestInSeparateProcess !== true &&
            $this->inIsolation !== true) {
            if ($this->backupGlobals === null ||
                $this->backupGlobals === true) {
                PHPUnit_Util_GlobalState::restoreGlobals(
                   $this->backupGlobalsBlacklist
                );
            }

            if ($this->backupStaticAttributes === true) {
                PHPUnit_Util_GlobalState::restoreStaticAttributes();
            }
        }

        // Clean up INI settings.
        foreach ($this->iniSettings as $varName => $oldValue) {
            ini_set($varName, $oldValue);
        }

        $this->iniSettings = array();

        // Clean up locale settings.
        foreach ($this->locale as $category => $locale) {
            setlocale($category, $locale);
        }

        // Perform assertion on output.
        if (!isset($e)) {
            try {
                if ($this->outputExpectedRegex !== null) {
                    $this->hasPerformedExpectationsOnOutput = true;
                    $this->assertRegExp($this->outputExpectedRegex, $this->output);
                    $this->outputExpectedRegex = null;
                } elseif ($this->outputExpectedString !== null) {
                    $this->hasPerformedExpectationsOnOutput = true;
                    $this->assertEquals($this->outputExpectedString, $this->output);
                    $this->outputExpectedString = null;
                }
            } catch (Exception $_e) {
                $e = $_e;
            }
        }

        // Workaround for missing "finally".
        if (isset($e)) {
            $this->onNotSuccessfulTest($e);
        }
    }

    /**
     * Override to run the test and assert its state.
     *
     * @return mixed
     * @throws Exception|PHPUnit_Framework_Exception
     * @throws PHPUnit_Framework_Exception
     */
    protected function runTest()
    {
        if ($this->name === null) {
            throw new PHPUnit_Framework_Exception(
              'PHPUnit_Framework_TestCase::$name must not be null.'
            );
        }

        try {
            $class  = new ReflectionClass($this);
            $method = $class->getMethod($this->name);
        } catch (ReflectionException $e) {
            $this->fail($e->getMessage());
        }

        try {
            $testResult = $method->invokeArgs(
              $this, array_merge($this->data, $this->dependencyInput)
            );
        } catch (Exception $e) {
            $checkException = false;

            if (is_string($this->expectedException)) {
                $checkException = true;

                if ($e instanceof PHPUnit_Framework_Exception) {
                    $checkException = false;
                }

                $reflector = new ReflectionClass($this->expectedException);

                if ($this->expectedException == 'PHPUnit_Framework_Exception' ||
                    $reflector->isSubclassOf('PHPUnit_Framework_Exception')) {
                    $checkException = true;
                }
            }

            if ($checkException) {
                $this->assertThat(
                  $e,
                  new PHPUnit_Framework_Constraint_Exception(
                    $this->expectedException
                  )
                );

                if (is_string($this->expectedExceptionMessage) &&
                    !empty($this->expectedExceptionMessage)) {
                    $this->assertThat(
                      $e,
                      new PHPUnit_Framework_Constraint_ExceptionMessage(
                        $this->expectedExceptionMessage
                      )
                    );
                }

                if ($this->expectedExceptionCode !== null) {
                    $this->assertThat(
                      $e,
                      new PHPUnit_Framework_Constraint_ExceptionCode(
                        $this->expectedExceptionCode
                      )
                    );
                }

                return;
            } else {
                throw $e;
            }
        }

        if ($this->expectedException !== null) {
            $this->assertThat(
              null,
              new PHPUnit_Framework_Constraint_Exception(
                $this->expectedException
              )
            );
        }

        return $testResult;
    }

    /**
     * Verifies the mock object expectations.
     *
     * @since Method available since Release 3.5.0
     */
    protected function verifyMockObjects()
    {
        foreach ($this->mockObjects as $mockObject) {
            if ($mockObject->__phpunit_hasMatchers()) {
                $this->numAssertions++;
            }

            $mockObject->__phpunit_verify();
        }
    }

    /**
     * Sets the name of a TestCase.
     *
     * @param  string
     */
    public function setName($name)
    {
        $this->name = $name;
    }

    /**
     * Sets the dependencies of a TestCase.
     *
     * @param array $dependencies
     * @since  Method available since Release 3.4.0
     */
    public function setDependencies(array $dependencies)
    {
        $this->dependencies = $dependencies;
    }

    /**
     * Returns true if the tests has dependencies
     *
     * @return boolean
     */
    public function hasDependencies()
    {
        return count($this->dependencies) > 0;
    }

    /**
     * Sets
     *
     * @param array $dependencyInput
     * @since  Method available since Release 3.4.0
     */
    public function setDependencyInput(array $dependencyInput)
    {
        $this->dependencyInput = $dependencyInput;
    }

    /**
     * Calling this method in setUp() has no effect!
     *
     * @param boolean $backupGlobals
     * @since  Method available since Release 3.3.0
     */
    public function setBackupGlobals($backupGlobals)
    {
        if (is_null($this->backupGlobals) && is_bool($backupGlobals)) {
            $this->backupGlobals = $backupGlobals;
        }
    }

    /**
     * Calling this method in setUp() has no effect!
     *
     * @param boolean $backupStaticAttributes
     * @since  Method available since Release 3.4.0
     */
    public function setBackupStaticAttributes($backupStaticAttributes)
    {
        if (is_null($this->backupStaticAttributes) &&
            is_bool($backupStaticAttributes)) {
            $this->backupStaticAttributes = $backupStaticAttributes;
        }
    }

    /**
     * @param  boolean                     $runTestInSeparateProcess
     * @throws PHPUnit_Framework_Exception
     * @since  Method available since Release 3.4.0
     */
    public function setRunTestInSeparateProcess($runTestInSeparateProcess)
    {
        if (is_bool($runTestInSeparateProcess)) {
            if ($this->runTestInSeparateProcess === null) {
                $this->runTestInSeparateProcess = $runTestInSeparateProcess;
            }
        } else {
            throw PHPUnit_Util_InvalidArgumentHelper::factory(1, 'boolean');
        }
    }

    /**
     * @param  boolean                     $preserveGlobalState
     * @throws PHPUnit_Framework_Exception
     * @since  Method available since Release 3.4.0
     */
    public function setPreserveGlobalState($preserveGlobalState)
    {
        if (is_bool($preserveGlobalState)) {
            $this->preserveGlobalState = $preserveGlobalState;
        } else {
            throw PHPUnit_Util_InvalidArgumentHelper::factory(1, 'boolean');
        }
    }

    /**
     * @param  boolean                     $inIsolation
     * @throws PHPUnit_Framework_Exception
     * @since  Method available since Release 3.4.0
     */
    public function setInIsolation($inIsolation)
    {
        if (is_bool($inIsolation)) {
            $this->inIsolation = $inIsolation;
        } else {
            throw PHPUnit_Util_InvalidArgumentHelper::factory(1, 'boolean');
        }
    }

    /**
     * @return mixed
     * @since  Method available since Release 3.4.0
     */
    public function getResult()
    {
        return $this->testResult;
    }

    /**
     * @param mixed $result
     * @since  Method available since Release 3.4.0
     */
    public function setResult($result)
    {
        $this->testResult = $result;
    }

    /**
     * @param  callable                    $callback
     * @throws PHPUnit_Framework_Exception
     * @since Method available since Release 3.6.0
     */
    public function setOutputCallback($callback)
    {
        if (!is_callable($callback)) {
            throw PHPUnit_Util_InvalidArgumentHelper::factory(1, 'callback');
        }

        $this->outputCallback = $callback;
    }

    /**
     * @return PHPUnit_Framework_TestResult
     * @since  Method available since Release 3.5.7
     */
    public function getTestResultObject()
    {
        return $this->result;
    }

    /**
     * @param PHPUnit_Framework_TestResult $result
     * @since Method available since Release 3.6.0
     */
    public function setTestResultObject(PHPUnit_Framework_TestResult $result)
    {
        $this->result = $result;
    }

    /**
     * This method is a wrapper for the ini_set() function that automatically
     * resets the modified php.ini setting to its original value after the
     * test is run.
     *
     * @param  string                      $varName
     * @param  string                      $newValue
     * @throws PHPUnit_Framework_Exception
     * @since  Method available since Release 3.0.0
     */
    protected function iniSet($varName, $newValue)
    {
        if (!is_string($varName)) {
            throw PHPUnit_Util_InvalidArgumentHelper::factory(1, 'string');
        }

        $currentValue = ini_set($varName, $newValue);

        if ($currentValue !== false) {
            $this->iniSettings[$varName] = $currentValue;
        } else {
            throw new PHPUnit_Framework_Exception(
              sprintf(
                'INI setting "%s" could not be set to "%s".',
                $varName,
                $newValue
              )
            );
        }
    }

    /**
     * This method is a wrapper for the setlocale() function that automatically
     * resets the locale to its original value after the test is run.
     *
     * @param  integer                     $category
     * @param  string                      $locale
     * @throws PHPUnit_Framework_Exception
     * @since  Method available since Release 3.1.0
     */
    protected function setLocale()
    {
        $args = func_get_args();

        if (count($args) < 2) {
            throw new PHPUnit_Framework_Exception;
        }

        $category = $args[0];
        $locale   = $args[1];

        $categories = array(
          LC_ALL, LC_COLLATE, LC_CTYPE, LC_MONETARY, LC_NUMERIC, LC_TIME
        );

        if (defined('LC_MESSAGES')) {
            $categories[] = LC_MESSAGES;
        }

        if (!in_array($category, $categories)) {
            throw new PHPUnit_Framework_Exception;
        }

        if (!is_array($locale) && !is_string($locale)) {
            throw new PHPUnit_Framework_Exception;
        }

        $this->locale[$category] = setlocale($category, null);

        $result = call_user_func_array( 'setlocale', $args );

        if ($result === false) {
            throw new PHPUnit_Framework_Exception(
              'The locale functionality is not implemented on your platform, ' .
              'the specified locale does not exist or the category name is ' .
              'invalid.'
            );
        }
    }

    /**
     * Returns a mock object for the specified class.
     *
     * @param  string                                  $originalClassName       Name of the class to mock.
     * @param  array|null                              $methods                 When provided, only methods whose names are in the array
     *                                                                          are replaced with a configurable test double. The behavior
     *                                                                          of the other methods is not changed.
     *                                                                          Providing null means that no methods will be replaced.
     * @param  array                                   $arguments               Parameters to pass to the original class' constructor.
     * @param  string                                  $mockClassName           Class name for the generated test double class.
     * @param  boolean                                 $callOriginalConstructor Can be used to disable the call to the original class' constructor.
     * @param  boolean                                 $callOriginalClone       Can be used to disable the call to the original class' clone constructor.
     * @param  boolean                                 $callAutoload            Can be used to disable __autoload() during the generation of the test double class.
     * @param  boolean                                 $cloneArguments
     * @param  boolean                                 $callOriginalMethods
     * @return PHPUnit_Framework_MockObject_MockObject
     * @throws PHPUnit_Framework_Exception
     * @since  Method available since Release 3.0.0
     */
    public function getMock($originalClassName, $methods = array(), array $arguments = array(), $mockClassName = '', $callOriginalConstructor = true, $callOriginalClone = true, $callAutoload = true, $cloneArguments = false, $callOriginalMethods = false)
    {
        $mockObject = $this->mockObjectGenerator->getMock(
          $originalClassName,
          $methods,
          $arguments,
          $mockClassName,
          $callOriginalConstructor,
          $callOriginalClone,
          $callAutoload,
          $cloneArguments,
          $callOriginalMethods
        );

        $this->mockObjects[] = $mockObject;

        return $mockObject;
    }

    /**
     * Returns a builder object to create mock objects using a fluent interface.
     *
     * @param  string                                   $className
     * @return PHPUnit_Framework_MockObject_MockBuilder
     * @since  Method available since Release 3.5.0
     */
    public function getMockBuilder($className)
    {
        return new PHPUnit_Framework_MockObject_MockBuilder(
          $this, $className
        );
    }

    /**
     * Mocks the specified class and returns the name of the mocked class.
     *
     * @param  string                      $originalClassName
     * @param  array                       $methods
     * @param  array                       $arguments
     * @param  string                      $mockClassName
     * @param  boolean                     $callOriginalConstructor
     * @param  boolean                     $callOriginalClone
     * @param  boolean                     $callAutoload
     * @param  boolean                     $cloneArguments
     * @return string
     * @throws PHPUnit_Framework_Exception
     * @since  Method available since Release 3.5.0
     */
    protected function getMockClass($originalClassName, $methods = array(), array $arguments = array(), $mockClassName = '', $callOriginalConstructor = false, $callOriginalClone = true, $callAutoload = true, $cloneArguments = false)
    {
        $mock = $this->getMock(
          $originalClassName,
          $methods,
          $arguments,
          $mockClassName,
          $callOriginalConstructor,
          $callOriginalClone,
          $callAutoload,
          $cloneArguments
        );

        return get_class($mock);
    }

    /**
     * Returns a mock object for the specified abstract class with all abstract
     * methods of the class mocked. Concrete methods to mock can be specified with
     * the last parameter
     *
     * @param  string                                  $originalClassName
     * @param  array                                   $arguments
     * @param  string                                  $mockClassName
     * @param  boolean                                 $callOriginalConstructor
     * @param  boolean                                 $callOriginalClone
     * @param  boolean                                 $callAutoload
     * @param  array                                   $mockedMethods
     * @param  boolean                                 $cloneArguments
     * @return PHPUnit_Framework_MockObject_MockObject
     * @since  Method available since Release 3.4.0
     * @throws PHPUnit_Framework_Exception
     */
    public function getMockForAbstractClass($originalClassName, array $arguments = array(), $mockClassName = '', $callOriginalConstructor = true, $callOriginalClone = true, $callAutoload = true, $mockedMethods = array(), $cloneArguments = false)
    {
        $mockObject = $this->mockObjectGenerator->getMockForAbstractClass(
          $originalClassName,
          $arguments,
          $mockClassName,
          $callOriginalConstructor,
          $callOriginalClone,
          $callAutoload,
          $mockedMethods,
          $cloneArguments
        );

        $this->mockObjects[] = $mockObject;

        return $mockObject;
    }

    /**
     * Returns a mock object based on the given WSDL file.
     *
     * @param  string                                  $wsdlFile
     * @param  string                                  $originalClassName
     * @param  string                                  $mockClassName
     * @param  array                                   $methods
     * @param  boolean                                 $callOriginalConstructor
     * @param  array                                   $options                 An array of options passed to SOAPClient::_construct
     * @return PHPUnit_Framework_MockObject_MockObject
     * @since  Method available since Release 3.4.0
     */
    protected function getMockFromWsdl($wsdlFile, $originalClassName = '', $mockClassName = '', array $methods = array(), $callOriginalConstructor = true, array $options = array())
    {
        if ($originalClassName === '') {
            $originalClassName = str_replace(
              '.wsdl', '', basename($wsdlFile)
            );
        }

        if (!class_exists($originalClassName)) {
          eval(
            $this->mockObjectGenerator->generateClassFromWsdl(
              $wsdlFile, $originalClassName, $methods, $options
            )
          );
        }

        return $this->getMock(
          $originalClassName,
          $methods,
          array('', $options),
          $mockClassName,
          $callOriginalConstructor,
          false,
          false
        );
    }

    /**
     * Returns a mock object for the specified trait with all abstract methods
     * of the trait mocked. Concrete methods to mock can be specified with the
     * `$mockedMethods` parameter.
     *
     * @param  string                                  $traitName
     * @param  array                                   $arguments
     * @param  string                                  $mockClassName
     * @param  boolean                                 $callOriginalConstructor
     * @param  boolean                                 $callOriginalClone
     * @param  boolean                                 $callAutoload
     * @param  array                                   $mockedMethods
     * @param  boolean                                 $cloneArguments
     * @return PHPUnit_Framework_MockObject_MockObject
     * @since  Method available since Release 3.8.1
     * @throws PHPUnit_Framework_Exception
     */
    public function getMockForTrait($traitName, array $arguments = array(), $mockClassName = '', $callOriginalConstructor = true, $callOriginalClone = true, $callAutoload = true, $mockedMethods = array(), $cloneArguments = false)
    {
        $mockObject = $this->mockObjectGenerator->getMockForTrait(
          $traitName,
          $arguments,
          $mockClassName,
          $callOriginalConstructor,
          $callOriginalClone,
          $callAutoload,
          $mockedMethods,
          $cloneArguments
        );

        $this->mockObjects[] = $mockObject;

        return $mockObject;
    }

    /**
     * Returns an object for the specified trait.
     *
     * @param  string                      $traitName
     * @param  array                       $arguments
     * @param  string                      $traitClassName
     * @param  boolean                     $callOriginalConstructor
     * @param  boolean                     $callOriginalClone
     * @param  boolean                     $callAutoload
     * @param  boolean                     $cloneArguments
     * @return object
     * @since  Method available since Release 3.6.0
     * @throws PHPUnit_Framework_Exception
     */
    protected function getObjectForTrait($traitName, array $arguments = array(), $traitClassName = '', $callOriginalConstructor = true, $callOriginalClone = true, $callAutoload = true, $cloneArguments = false)
    {
        return $this->mockObjectGenerator->getObjectForTrait(
          $traitName,
          $arguments,
          $traitClassName,
          $callOriginalConstructor,
          $callOriginalClone,
          $callAutoload,
          $cloneArguments
        );
    }

    /**
     * Adds a value to the assertion counter.
     *
     * @param integer $count
     * @since Method available since Release 3.3.3
     */
    public function addToAssertionCount($count)
    {
        $this->numAssertions += $count;
    }

    /**
     * Returns the number of assertions performed by this test.
     *
     * @return integer
     * @since  Method available since Release 3.3.0
     */
    public function getNumAssertions()
    {
        return $this->numAssertions;
    }

    /**
     * Returns a matcher that matches when the method it is evaluated for
     * is executed zero or more times.
     *
     * @return PHPUnit_Framework_MockObject_Matcher_AnyInvokedCount
     * @since  Method available since Release 3.0.0
     */
    public static function any()
    {
        return new PHPUnit_Framework_MockObject_Matcher_AnyInvokedCount;
    }

    /**
     * Returns a matcher that matches when the method it is evaluated for
     * is never executed.
     *
     * @return PHPUnit_Framework_MockObject_Matcher_InvokedCount
     * @since  Method available since Release 3.0.0
     */
    public static function never()
    {
        return new PHPUnit_Framework_MockObject_Matcher_InvokedCount(0);
    }

    /**
     * Returns a matcher that matches when the method it is evaluated for
     * is executed at least once.
     *
     * @return PHPUnit_Framework_MockObject_Matcher_InvokedAtLeastOnce
     * @since  Method available since Release 3.0.0
     */
    public static function atLeastOnce()
    {
        return new PHPUnit_Framework_MockObject_Matcher_InvokedAtLeastOnce;
    }

    /**
     * Returns a matcher that matches when the method it is evaluated for
     * is executed exactly once.
     *
     * @return PHPUnit_Framework_MockObject_Matcher_InvokedCount
     * @since  Method available since Release 3.0.0
     */
    public static function once()
    {
        return new PHPUnit_Framework_MockObject_Matcher_InvokedCount(1);
    }

    /**
     * Returns a matcher that matches when the method it is evaluated for
     * is executed exactly $count times.
     *
     * @param  integer                                           $count
     * @return PHPUnit_Framework_MockObject_Matcher_InvokedCount
     * @since  Method available since Release 3.0.0
     */
    public static function exactly($count)
    {
        return new PHPUnit_Framework_MockObject_Matcher_InvokedCount($count);
    }

    /**
     * Returns a matcher that matches when the method it is evaluated for
     * is invoked at the given $index.
     *
     * @param  integer                                             $index
     * @return PHPUnit_Framework_MockObject_Matcher_InvokedAtIndex
     * @since  Method available since Release 3.0.0
     */
    public static function at($index)
    {
        return new PHPUnit_Framework_MockObject_Matcher_InvokedAtIndex($index);
    }

    /**
     *
     *
     * @param  mixed                                    $value
     * @return PHPUnit_Framework_MockObject_Stub_Return
     * @since  Method available since Release 3.0.0
     */
    public static function returnValue($value)
    {
        return new PHPUnit_Framework_MockObject_Stub_Return($value);
    }

    /**
     *
     *
     * @param  array                                            $valueMap
     * @return PHPUnit_Framework_MockObject_Stub_ReturnValueMap
     * @since  Method available since Release 3.6.0
     */
    public static function returnValueMap(array $valueMap)
    {
        return new PHPUnit_Framework_MockObject_Stub_ReturnValueMap($valueMap);
    }

    /**
     *
     *
     * @param  integer                                          $argumentIndex
     * @return PHPUnit_Framework_MockObject_Stub_ReturnArgument
     * @since  Method available since Release 3.3.0
     */
    public static function returnArgument($argumentIndex)
    {
        return new PHPUnit_Framework_MockObject_Stub_ReturnArgument(
          $argumentIndex
        );
    }

    /**
     *
     *
     * @param  mixed                                            $callback
     * @return PHPUnit_Framework_MockObject_Stub_ReturnCallback
     * @since  Method available since Release 3.3.0
     */
    public static function returnCallback($callback)
    {
        return new PHPUnit_Framework_MockObject_Stub_ReturnCallback($callback);
    }

    /**
     * Returns the current object.
     *
     * This method is useful when mocking a fluent interface.
     *
     * @return PHPUnit_Framework_MockObject_Stub_ReturnSelf
     * @since  Method available since Release 3.6.0
     */
    public static function returnSelf()
    {
        return new PHPUnit_Framework_MockObject_Stub_ReturnSelf();
    }

    /**
     *
     *
     * @param  Exception                                   $exception
     * @return PHPUnit_Framework_MockObject_Stub_Exception
     * @since  Method available since Release 3.1.0
     */
    public static function throwException(Exception $exception)
    {
        return new PHPUnit_Framework_MockObject_Stub_Exception($exception);
    }

    /**
     * @param  mixed                                              $value, ...
     * @return PHPUnit_Framework_MockObject_Stub_ConsecutiveCalls
     * @since  Method available since Release 3.0.0
     */
    public static function onConsecutiveCalls()
    {
        $args = func_get_args();

        return new PHPUnit_Framework_MockObject_Stub_ConsecutiveCalls($args);
    }

    /**
     * @param  mixed  $data
     * @return string
     * @since  Method available since Release 3.2.1
     */
    protected function dataToString($data)
    {
        $result = array();

        set_error_handler(function ($errno, $errstr, $errfile, $errline) {
            throw new ErrorException($errstr, $errno, $errno, $errfile, $errline);
        }, E_WARNING);

        foreach ($data as $key => $_data) {
            try {
                // Detect array-recursions by using count
                // http://php.net/manual/en/function.count.php
                $iRecursiveCheck = count($_data, COUNT_RECURSIVE);

                if (is_array($_data)) {
                    $result[] = 'array(' . $this->dataToString($_data) . ')';
                } elseif (is_object($_data)) {
                    $object = new ReflectionObject($_data);

                    if ($object->hasMethod('__toString')) {
                        $result[] = (string) $_data;
                    } else {
                        $result[] = get_class($_data);
                    }
                } elseif (is_resource($_data)) {
                    $result[] = '<resource>';
                } else {
                    $result[] = var_export($_data, true);
                }
            } catch (ErrorException $e) {
                $result[] = '*RECURSION*';
            }
        }

        restore_error_handler();

        return join(', ', $result);
    }

    /**
     * Gets the data set description of a TestCase.
     *
     * @param  boolean $includeData
     * @return string
     * @since  Method available since Release 3.3.0
     */
    protected function getDataSetAsString($includeData = true)
    {
        $buffer = '';

        if (!empty($this->data)) {
            if (is_int($this->dataName)) {
                $buffer .= sprintf(' with data set #%d', $this->dataName);
            } else {
                $buffer .= sprintf(' with data set "%s"', $this->dataName);
            }

            if ($includeData) {
                $buffer .= sprintf(' (%s)', $this->dataToString($this->data));
            }
        }

        return $buffer;
    }

    /**
     * Creates a default TestResult object.
     *
     * @return PHPUnit_Framework_TestResult
     */
    protected function createResult()
    {
        return new PHPUnit_Framework_TestResult;
    }

    /**
     * @since Method available since Release 3.5.4
     */
    protected function handleDependencies()
    {
        if (!empty($this->dependencies) && !$this->inIsolation) {
            $className  = get_class($this);
            $passed     = $this->result->passed();
            $passedKeys = array_keys($passed);
            $numKeys    = count($passedKeys);

            for ($i = 0; $i < $numKeys; $i++) {
                $pos = strpos($passedKeys[$i], ' with data set');

                if ($pos !== false) {
                    $passedKeys[$i] = substr($passedKeys[$i], 0, $pos);
                }
            }

            $passedKeys = array_flip(array_unique($passedKeys));

            foreach ($this->dependencies as $dependency) {
                if (strpos($dependency, '::') === false) {
                    $dependency = $className . '::' . $dependency;
                }

                if (!isset($passedKeys[$dependency])) {
                    $this->result->addError(
                      $this,
                      new PHPUnit_Framework_SkippedTestError(
                        sprintf(
                          'This test depends on "%s" to pass.', $dependency
                        )
                      ),
                      0
                    );

                    return false;
                }

                if (isset($passed[$dependency])) {
                    if ($passed[$dependency]['size'] > $this->getSize()) {
                        $this->result->addError(
                          $this,
                          new PHPUnit_Framework_SkippedTestError(
                            'This test depends on a test that is larger than itself.'
                          ),
                          0
                        );

                        return false;
                    }

                    $this->dependencyInput[] = $passed[$dependency]['result'];
                } else {
                    $this->dependencyInput[] = null;
                }
            }
        }

        return true;
    }

    /**
     * This method is called before the first test of this test class is run.
     *
     * @since Method available since Release 3.4.0
     */
    public static function setUpBeforeClass()
    {
    }

    /**
     * Sets up the fixture, for example, open a network connection.
     * This method is called before a test is executed.
     *
     */
    protected function setUp()
    {
    }

    /**
     * Performs assertions shared by all tests of a test case.
     *
     * This method is called before the execution of a test starts
     * and after setUp() is called.
     *
     * @since  Method available since Release 3.2.8
     */
    protected function assertPreConditions()
    {
    }

    /**
     * Performs assertions shared by all tests of a test case.
     *
     * This method is called before the execution of a test ends
     * and before tearDown() is called.
     *
     * @since  Method available since Release 3.2.8
     */
    protected function assertPostConditions()
    {
    }

    /**
     * Tears down the fixture, for example, close a network connection.
     * This method is called after a test is executed.
     */
    protected function tearDown()
    {
    }

    /**
     * This method is called after the last test of this test class is run.
     *
     * @since Method available since Release 3.4.0
     */
    public static function tearDownAfterClass()
    {
    }

    /**
     * This method is called when a test method did not execute successfully.
     *
     * @param  Exception $e
     * @since Method available since Release 3.4.0
     * @throws Exception
     */
    protected function onNotSuccessfulTest(Exception $e)
    {
        throw $e;
    }

    /**
     * Performs custom preparations on the process isolation template.
     *
     * @param Text_Template $template
     * @since Method available since Release 3.4.0
     */
    protected function prepareTemplate(Text_Template $template)
    {
    }

    /**
     * @internal
     * @param string
     */
    public function hookBeforeMethod($name)
    {
        $this->beforeMethods[] = $name;
    }

    /**
     * @internal
     * @param string
     */
    public function hookAfterMethod($name)
    {
        $this->afterMethods[] = $name;
    }
}<|MERGE_RESOLUTION|>--- conflicted
+++ resolved
@@ -708,17 +708,10 @@
                 $iniSettings   = '';
             }
 
-<<<<<<< HEAD
-            $coverage                                = $result->getCollectCodeCoverageInformation()       ? 'TRUE' : 'FALSE';
-            $isStrictAboutTestsThatDoNotTestAnything = $result->isStrictAboutTestsThatDoNotTestAnything() ? 'TRUE' : 'FALSE';
-            $isStrictAboutOutputDuringTests          = $result->isStrictAboutOutputDuringTests()          ? 'TRUE' : 'FALSE';
-            $isStrictAboutTestSize                   = $result->isStrictAboutTestSize()                   ? 'TRUE' : 'FALSE';
-=======
             $coverage                                = $result->getCollectCodeCoverageInformation()       ? 'true' : 'false';
             $isStrictAboutTestsThatDoNotTestAnything = $result->isStrictAboutTestsThatDoNotTestAnything() ? 'true' : 'false';
             $isStrictAboutOutputDuringTests          = $result->isStrictAboutOutputDuringTests()          ? 'true' : 'false';
             $isStrictAboutTestSize                   = $result->isStrictAboutTestSize()                   ? 'true' : 'false';
->>>>>>> 02b42d7e
 
             if (defined('PHPUNIT_COMPOSER_INSTALL')) {
                 $composerAutoload = var_export(PHPUNIT_COMPOSER_INSTALL, true);
