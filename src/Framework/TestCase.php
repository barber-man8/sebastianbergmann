<?php
/*
 * This file is part of PHPUnit.
 *
 * (c) Sebastian Bergmann <sebastian@phpunit.de>
 *
 * For the full copyright and license information, please view the LICENSE
 * file that was distributed with this source code.
 */

namespace PHPUnit\Framework;

use PHPUnit\Framework\Constraint\Exception as ExceptionConstraint;
use PHPUnit\Framework\Constraint\ExceptionCode;
use PHPUnit\Framework\Constraint\ExceptionMessage;
use PHPUnit\Framework\Constraint\ExceptionMessageRegularExpression;
use PHPUnit_Framework_MockObject_Generator;
use PHPUnit_Framework_MockObject_Matcher_AnyInvokedCount;
use PHPUnit_Framework_MockObject_Matcher_InvokedAtIndex;
use PHPUnit_Framework_MockObject_Matcher_InvokedAtLeastCount;
use PHPUnit_Framework_MockObject_Matcher_InvokedAtLeastOnce;
use PHPUnit_Framework_MockObject_Matcher_InvokedAtMostCount;
use PHPUnit_Framework_MockObject_Matcher_InvokedCount;
use PHPUnit_Framework_MockObject_MockBuilder;
use PHPUnit_Framework_MockObject_MockObject;
use PHPUnit_Framework_MockObject_Stub_ConsecutiveCalls;
use PHPUnit_Framework_MockObject_Stub_Exception;
use PHPUnit_Framework_MockObject_Stub_Return;
use PHPUnit_Framework_MockObject_Stub_ReturnArgument;
use PHPUnit_Framework_MockObject_Stub_ReturnCallback;
use PHPUnit_Framework_MockObject_Stub_ReturnSelf;
use PHPUnit_Framework_MockObject_Stub_ReturnValueMap;
use PHPUnit\Runner\BaseTestRunner;
use PHPUnit\Runner\PhptTestCase;
use PHPUnit\Util\GlobalState;
use PHPUnit\Util\InvalidArgumentHelper;
use PHPUnit\Util\PHP\AbstractPhpProcess;
use Prophecy;
use ReflectionClass;
use ReflectionException;
use ReflectionObject;
use SebastianBergmann;
use SebastianBergmann\GlobalState\Snapshot;
use SebastianBergmann\GlobalState\Restorer;
use SebastianBergmann\GlobalState\Blacklist;
use SebastianBergmann\Diff\Differ;
use SebastianBergmann\Exporter\Exporter;
use SebastianBergmann\ObjectEnumerator\Enumerator;
use Prophecy\Exception\Prediction\PredictionException;
use Prophecy\Prophet;
use DeepCopy\DeepCopy;
use Text_Template;
use Throwable;

/**
 * A TestCase defines the fixture to run multiple tests.
 *
 * To define a TestCase
 *
 *   1) Implement a subclass of PHPUnit_Framework_TestCase.
 *   2) Define instance variables that store the state of the fixture.
 *   3) Initialize the fixture state by overriding setUp().
 *   4) Clean-up after a test by overriding tearDown().
 *
 * Each test runs in its own fixture so there can be no side effects
 * among test runs.
 *
 * Here is an example:
 *
 * <code>
 * <?php
 * class MathTest extends PHPUnit_Framework_TestCase
 * {
 *     public $value1;
 *     public $value2;
 *
 *     protected function setUp()
 *     {
 *         $this->value1 = 2;
 *         $this->value2 = 3;
 *     }
 * }
 * ?>
 * </code>
 *
 * For each test implement a method which interacts with the fixture.
 * Verify the expected results with assertions specified by calling
 * assert with a boolean.
 *
 * <code>
 * <?php
 * public function testPass()
 * {
 *     $this->assertTrue($this->value1 + $this->value2 == 5);
 * }
 * ?>
 * </code>
 */
abstract class TestCase extends Assert implements Test, SelfDescribing
{
    /**
     * Enable or disable the backup and restoration of the $GLOBALS array.
     * Overwrite this attribute in a child class of TestCase.
     * Setting this attribute in setUp() has no effect!
     *
     * @var bool
     */
    protected $backupGlobals = null;

    /**
     * @var array
     */
    protected $backupGlobalsBlacklist = [];

    /**
     * Enable or disable the backup and restoration of static attributes.
     * Overwrite this attribute in a child class of TestCase.
     * Setting this attribute in setUp() has no effect!
     *
     * @var bool
     */
    protected $backupStaticAttributes = null;

    /**
     * @var array
     */
    protected $backupStaticAttributesBlacklist = [];

    /**
     * Whether or not this test is to be run in a separate PHP process.
     *
     * @var bool
     */
    protected $runTestInSeparateProcess = null;

    /**
     * Whether or not this test should preserve the global state when
     * running in a separate PHP process.
     *
     * @var bool
     */
    protected $preserveGlobalState = true;

    /**
     * Whether or not this test is running in a separate PHP process.
     *
     * @var bool
     */
    private $inIsolation = false;

    /**
     * @var array
     */
    private $data = [];

    /**
     * @var string
     */
    private $dataName = '';

    /**
     * @var bool
     */
    private $useErrorHandler = null;

    /**
     * The name of the expected Exception.
     *
     * @var string
     */
    private $expectedException = null;

    /**
     * The message of the expected Exception.
     *
     * @var string
     */
    private $expectedExceptionMessage = '';

    /**
     * The regex pattern to validate the expected Exception message.
     *
     * @var string
     */
    private $expectedExceptionMessageRegExp = '';

    /**
     * The code of the expected Exception.
     *
     * @var int|string
     */
    private $expectedExceptionCode;

    /**
     * The name of the test case.
     *
     * @var string
     */
    private $name = null;

    /**
     * @var array
     */
    private $dependencies = [];

    /**
     * @var array
     */
    private $dependencyInput = [];

    /**
     * @var array
     */
    private $iniSettings = [];

    /**
     * @var array
     */
    private $locale = [];

    /**
     * @var array
     */
    private $mockObjects = [];

    /**
     * @var array
     */
    private $mockObjectGenerator = null;

    /**
     * @var int
     */
    private $status;

    /**
     * @var string
     */
    private $statusMessage = '';

    /**
     * @var int
     */
    private $numAssertions = 0;

    /**
     * @var TestResult
     */
    private $result;

    /**
     * @var mixed
     */
    private $testResult;

    /**
     * @var string
     */
    private $output = '';

    /**
     * @var string
     */
    private $outputExpectedRegex = null;

    /**
     * @var string
     */
    private $outputExpectedString = null;

    /**
     * @var mixed
     */
    private $outputCallback = false;

    /**
     * @var bool
     */
    private $outputBufferingActive = false;

    /**
     * @var int
     */
    private $outputBufferingLevel;

    /**
     * @var SebastianBergmann\GlobalState\Snapshot
     */
    private $snapshot;

    /**
     * @var Prophecy\Prophet
     */
    private $prophet;

    /**
     * @var bool
     */
    private $beStrictAboutChangesToGlobalState = false;

    /**
     * @var bool
     */
    private $registerMockObjectsFromTestArgumentsRecursively = false;

    /**
     * @var string[]
     */
    private $warnings = [];

    /**
     * @var array
     */
    private $groups = [];

    /**
     * @var bool
     */
    private $doesNotPerformAssertions = false;

    /**
     * Constructs a test case with the given name.
     *
     * @param string $name
     * @param array  $data
     * @param string $dataName
     */
    public function __construct($name = null, array $data = [], $dataName = '')
    {
        if ($name !== null) {
            $this->setName($name);
        }

        $this->data     = $data;
        $this->dataName = $dataName;
    }

    /**
     * Returns a string representation of the test case.
     *
     * @return string
     */
    public function toString()
    {
        $class = new ReflectionClass($this);

        $buffer = sprintf(
            '%s::%s',
            $class->name,
            $this->getName(false)
        );

        return $buffer . $this->getDataSetAsString();
    }

    /**
     * Counts the number of test cases executed by run(TestResult result).
     *
     * @return int
     */
    public function count()
    {
        return 1;
    }

    /**
     */
    public function getGroups()
    {
        return $this->groups;
    }

    /**
     * @param array $groups
     */
    public function setGroups(array $groups)
    {
        $this->groups = $groups;
    }

    /**
     * Returns the annotations for this test.
     *
     * @return array
     */
    public function getAnnotations()
    {
        return \PHPUnit\Util\Test::parseTestMethodAnnotations(
            get_class($this),
            $this->name
        );
    }

    /**
     * Gets the name of a TestCase.
     *
     * @param bool $withDataSet
     *
     * @return string
     */
    public function getName($withDataSet = true)
    {
        if ($withDataSet) {
            return $this->name . $this->getDataSetAsString(false);
        } else {
            return $this->name;
        }
    }

    /**
     * Returns the size of the test.
     *
     * @return int
     */
    public function getSize()
    {
        return \PHPUnit\Util\Test::getSize(
            get_class($this),
            $this->getName(false)
        );
    }

    /**
     * @return bool
     */
    public function hasSize()
    {
        return $this->getSize() !== \PHPUnit\Util\Test::UNKNOWN;
    }

    /**
     * @return bool
     */
    public function isSmall()
    {
        return $this->getSize() === \PHPUnit\Util\Test::SMALL;
    }

    /**
     * @return bool
     */
    public function isMedium()
    {
        return $this->getSize() === \PHPUnit\Util\Test::MEDIUM;
    }

    /**
     * @return bool
     */
    public function isLarge()
    {
        return $this->getSize() === \PHPUnit\Util\Test::LARGE;
    }

    /**
     * @return string
     */
    public function getActualOutput()
    {
        if (!$this->outputBufferingActive) {
            return $this->output;
        } else {
            return ob_get_contents();
        }
    }

    /**
     * @return bool
     */
    public function hasOutput()
    {
        if (strlen($this->output) === 0) {
            return false;
        }

        if ($this->hasExpectationOnOutput()) {
            return false;
        }

        return true;
    }

    /**
     * @return bool
     */
    public function doesNotPerformAssertions()
    {
        return $this->doesNotPerformAssertions;
    }

    /**
     * @param string $expectedRegex
     *
     * @throws Exception
     */
    public function expectOutputRegex($expectedRegex)
    {
        if ($this->outputExpectedString !== null) {
            throw new Exception;
        }

        if (is_string($expectedRegex) || is_null($expectedRegex)) {
            $this->outputExpectedRegex = $expectedRegex;
        }
    }

    /**
     * @param string $expectedString
     */
    public function expectOutputString($expectedString)
    {
        if ($this->outputExpectedRegex !== null) {
            throw new Exception;
        }

        if (is_string($expectedString) || is_null($expectedString)) {
            $this->outputExpectedString = $expectedString;
        }
    }

    /**
     * @return bool
     */
    public function hasExpectationOnOutput()
    {
        return is_string($this->outputExpectedString) || is_string($this->outputExpectedRegex);
    }

    /**
     * @return string
     */
    public function getExpectedException()
    {
        return $this->expectedException;
    }

    /**
     * @return int|string
     */
    public function getExpectedExceptionCode()
    {
        return $this->expectedExceptionCode;
    }

    /**
<<<<<<< HEAD
     * @return string
     *
=======
     * @param mixed  $exception
     * @param string $messageRegExp
     * @param int    $code
     *
     * @throws PHPUnit_Framework_Exception
     *
     * @since Method available since Release 4.3.0
     * @deprecated Method deprecated since Release 5.6.0; use expectExceptionMessageRegExp() instead
>>>>>>> 8e25a16b
     */
    public function getExpectedExceptionMessage()
    {
        return $this->expectedExceptionMessage;
    }

    /**
     * @param string $exception
     */
    public function expectException($exception)
    {
        if (!is_string($exception)) {
            throw InvalidArgumentHelper::factory(1, 'string');
        }

        $this->expectedException = $exception;
    }

    /**
     * @param int|string $code
     *
     * @throws Exception
     */
    public function expectExceptionCode($code)
    {
        if (!$this->expectedException) {
            $this->expectedException = \Exception::class;
        }

        if (!is_int($code) && !is_string($code)) {
            throw InvalidArgumentHelper::factory(1, 'integer or string');
        }

        $this->expectedExceptionCode = $code;
    }

    /**
     * @param string $message
     *
     * @throws Exception
     */
    public function expectExceptionMessage($message)
    {
        if (!$this->expectedException) {
            $this->expectedException = \Exception::class;
        }

        if (!is_string($message)) {
            throw InvalidArgumentHelper::factory(1, 'string');
        }

        $this->expectedExceptionMessage = $message;
    }

    /**
     * @param string $messageRegExp
     *
     * @throws Exception
     */
    public function expectExceptionMessageRegExp($messageRegExp)
    {
        if (!is_string($messageRegExp)) {
            throw InvalidArgumentHelper::factory(1, 'string');
        }

        $this->expectedExceptionMessageRegExp = $messageRegExp;
    }

    /**
     * @param bool $flag
     */
    public function setRegisterMockObjectsFromTestArgumentsRecursively($flag)
    {
        if (!is_bool($flag)) {
            throw InvalidArgumentHelper::factory(1, 'boolean');
        }

        $this->registerMockObjectsFromTestArgumentsRecursively = $flag;
    }

    /**
     */
    protected function setExpectedExceptionFromAnnotation()
    {
        try {
            $expectedException = \PHPUnit\Util\Test::getExpectedException(
                get_class($this),
                $this->name
            );

            if ($expectedException !== false) {
                $this->expectException($expectedException['class']);

                if ($expectedException['code'] !== null) {
                    $this->expectExceptionCode($expectedException['code']);
                }

                if ($expectedException['message'] !== '') {
                    $this->expectExceptionMessage($expectedException['message']);
                } elseif ($expectedException['message_regex'] !== '') {
                    $this->expectExceptionMessageRegExp($expectedException['message_regex']);
                }
            }
        } catch (ReflectionException $e) {
        }
    }

    /**
     * @param bool $useErrorHandler
     */
    public function setUseErrorHandler($useErrorHandler)
    {
        $this->useErrorHandler = $useErrorHandler;
    }

    /**
     */
    protected function setUseErrorHandlerFromAnnotation()
    {
        try {
            $useErrorHandler = \PHPUnit\Util\Test::getErrorHandlerSettings(
                get_class($this),
                $this->name
            );

            if ($useErrorHandler !== null) {
                $this->setUseErrorHandler($useErrorHandler);
            }
        } catch (ReflectionException $e) {
        }
    }

    /**
     */
    protected function checkRequirements()
    {
        if (!$this->name || !method_exists($this, $this->name)) {
            return;
        }

        $missingRequirements = \PHPUnit\Util\Test::getMissingRequirements(
            get_class($this),
            $this->name
        );

        if (!empty($missingRequirements)) {
            $this->markTestSkipped(implode(PHP_EOL, $missingRequirements));
        }
    }

    /**
     * Returns the status of this test.
     *
     * @return int
     */
    public function getStatus()
    {
        return $this->status;
    }

    /**
     * @since Method available since Release 5.7.6
     */
    public function markAsRisky()
    {
        $this->status = BaseTestRunner::STATUS_RISKY;
    }

    /**
     * Returns the status message of this test.
     *
     * @return string
     */
    public function getStatusMessage()
    {
        return $this->statusMessage;
    }

    /**
     * Returns whether or not this test has failed.
     *
     * @return bool
     */
    public function hasFailed()
    {
        $status = $this->getStatus();

        return $status == BaseTestRunner::STATUS_FAILURE ||
            $status == BaseTestRunner::STATUS_ERROR;
    }

    /**
     * Runs the test case and collects the results in a TestResult object.
     * If no TestResult object is passed a new one will be created.
     *
     * @param TestResult $result
     *
     * @return TestResult
     *
     * @throws Exception
     */
    public function run(TestResult $result = null)
    {
        if ($result === null) {
            $result = $this->createResult();
        }

        if (!$this instanceof WarningTestCase) {
            $this->setTestResultObject($result);
            $this->setUseErrorHandlerFromAnnotation();
        }

        if ($this->useErrorHandler !== null) {
            $oldErrorHandlerSetting = $result->getConvertErrorsToExceptions();
            $result->convertErrorsToExceptions($this->useErrorHandler);
        }

        if (!$this instanceof WarningTestCase &&
            !$this instanceof SkippedTestCase &&
            !$this->handleDependencies()) {
            return;
        }

        if ($this->runTestInSeparateProcess === true &&
            $this->inIsolation !== true &&
            !$this instanceof PhptTestCase
        ) {
            $class = new ReflectionClass($this);

            $template = new Text_Template(
                __DIR__ . '/../Util/PHP/Template/TestCaseMethod.tpl'
            );

            if ($this->preserveGlobalState) {
                $constants     = GlobalState::getConstantsAsString();
                $globals       = GlobalState::getGlobalsAsString();
                $includedFiles = GlobalState::getIncludedFilesAsString();
                $iniSettings   = GlobalState::getIniSettingsAsString();
            } else {
                $constants = '';
                if (!empty($GLOBALS['__PHPUNIT_BOOTSTRAP'])) {
                    $globals = '$GLOBALS[\'__PHPUNIT_BOOTSTRAP\'] = ' . var_export($GLOBALS['__PHPUNIT_BOOTSTRAP'], true) . ";\n";
                } else {
                    $globals = '';
                }
                $includedFiles = '';
                $iniSettings   = '';
            }

            $coverage                                   = $result->getCollectCodeCoverageInformation() ? 'true' : 'false';
            $isStrictAboutTestsThatDoNotTestAnything    = $result->isStrictAboutTestsThatDoNotTestAnything() ? 'true' : 'false';
            $isStrictAboutOutputDuringTests             = $result->isStrictAboutOutputDuringTests() ? 'true' : 'false';
            $enforcesTimeLimit                          = $result->enforcesTimeLimit() ? 'true' : 'false';
            $isStrictAboutTodoAnnotatedTests            = $result->isStrictAboutTodoAnnotatedTests() ? 'true' : 'false';
            $isStrictAboutResourceUsageDuringSmallTests = $result->isStrictAboutResourceUsageDuringSmallTests() ? 'true' : 'false';

            if (defined('PHPUNIT_COMPOSER_INSTALL')) {
                $composerAutoload = var_export(PHPUNIT_COMPOSER_INSTALL, true);
            } else {
                $composerAutoload = '\'\'';
            }

            if (defined('__PHPUNIT_PHAR__')) {
                $phar = var_export(__PHPUNIT_PHAR__, true);
            } else {
                $phar = '\'\'';
            }

            if ($result->getCodeCoverage()) {
                $codeCoverageFilter = $result->getCodeCoverage()->filter();
            } else {
                $codeCoverageFilter = null;
            }

            $data               = var_export(serialize($this->data), true);
            $dataName           = var_export($this->dataName, true);
            $dependencyInput    = var_export(serialize($this->dependencyInput), true);
            $includePath        = var_export(get_include_path(), true);
            $codeCoverageFilter = var_export(serialize($codeCoverageFilter), true);
            // must do these fixes because TestCaseMethod.tpl has unserialize('{data}') in it, and we can't break BC
            // the lines above used to use addcslashes() rather than var_export(), which breaks null byte escape sequences
            $data               = "'." . $data . ".'";
            $dataName           = "'.(" . $dataName . ").'";
            $dependencyInput    = "'." . $dependencyInput . ".'";
            $includePath        = "'." . $includePath . ".'";
            $codeCoverageFilter = "'." . $codeCoverageFilter . ".'";

            $configurationFilePath = (isset($GLOBALS['__PHPUNIT_CONFIGURATION_FILE']) ? $GLOBALS['__PHPUNIT_CONFIGURATION_FILE'] : '');

            $template->setVar(
                [
                    'composerAutoload'                           => $composerAutoload,
                    'phar'                                       => $phar,
                    'filename'                                   => $class->getFileName(),
                    'className'                                  => $class->getName(),
                    'methodName'                                 => $this->name,
                    'collectCodeCoverageInformation'             => $coverage,
                    'data'                                       => $data,
                    'dataName'                                   => $dataName,
                    'dependencyInput'                            => $dependencyInput,
                    'constants'                                  => $constants,
                    'globals'                                    => $globals,
                    'include_path'                               => $includePath,
                    'included_files'                             => $includedFiles,
                    'iniSettings'                                => $iniSettings,
                    'isStrictAboutTestsThatDoNotTestAnything'    => $isStrictAboutTestsThatDoNotTestAnything,
                    'isStrictAboutOutputDuringTests'             => $isStrictAboutOutputDuringTests,
                    'enforcesTimeLimit'                          => $enforcesTimeLimit,
                    'isStrictAboutTodoAnnotatedTests'            => $isStrictAboutTodoAnnotatedTests,
                    'isStrictAboutResourceUsageDuringSmallTests' => $isStrictAboutResourceUsageDuringSmallTests,
                    'codeCoverageFilter'                         => $codeCoverageFilter,
                    'configurationFilePath'                      => $configurationFilePath
                ]
            );

            $this->prepareTemplate($template);

            $php = AbstractPhpProcess::factory();
            $php->runTestJob($template->render(), $this, $result);
        } else {
            $result->run($this);
        }

        if ($this->useErrorHandler !== null) {
            $result->convertErrorsToExceptions($oldErrorHandlerSetting);
        }

        $this->result = null;

        return $result;
    }

    /**
     * Runs the bare test sequence.
     */
    public function runBare()
    {
        $this->numAssertions = 0;

        $this->snapshotGlobalState();
        $this->startOutputBuffering();
        clearstatcache();
        $currentWorkingDirectory = getcwd();

        $hookMethods = \PHPUnit\Util\Test::getHookMethods(get_class($this));

        try {
            $hasMetRequirements = false;
            $this->checkRequirements();
            $hasMetRequirements = true;

            if ($this->inIsolation) {
                foreach ($hookMethods['beforeClass'] as $method) {
                    $this->$method();
                }
            }

            $this->setExpectedExceptionFromAnnotation();
            $this->setDoesNotPerformAssertionsFromAnnotation();

            foreach ($hookMethods['before'] as $method) {
                $this->$method();
            }

            $this->assertPreConditions();
            $this->testResult = $this->runTest();
            $this->verifyMockObjects();
            $this->assertPostConditions();

            if (!empty($this->warnings)) {
                throw new Warning(
                    implode(
                        "\n",
                        array_unique($this->warnings)
                    )
                );
            }

            $this->status = BaseTestRunner::STATUS_PASSED;
        } catch (IncompleteTest $e) {
            $this->status        = BaseTestRunner::STATUS_INCOMPLETE;
            $this->statusMessage = $e->getMessage();
        } catch (SkippedTest $e) {
            $this->status        = BaseTestRunner::STATUS_SKIPPED;
            $this->statusMessage = $e->getMessage();
        } catch (Warning $e) {
            $this->status        = BaseTestRunner::STATUS_WARNING;
            $this->statusMessage = $e->getMessage();
        } catch (AssertionFailedError $e) {
            $this->status        = BaseTestRunner::STATUS_FAILURE;
            $this->statusMessage = $e->getMessage();
        } catch (PredictionException $e) {
            $this->status        = BaseTestRunner::STATUS_FAILURE;
            $this->statusMessage = $e->getMessage();
        } catch (Throwable $_e) {
            $e = $_e;
        }

        if (isset($_e)) {
            $this->status        = BaseTestRunner::STATUS_ERROR;
            $this->statusMessage = $_e->getMessage();
        }

        // Clean up the mock objects.
        $this->mockObjects = [];
        $this->prophet     = null;

        // Tear down the fixture. An exception raised in tearDown() will be
        // caught and passed on when no exception was raised before.
        try {
            if ($hasMetRequirements) {
                foreach ($hookMethods['after'] as $method) {
                    $this->$method();
                }

                if ($this->inIsolation) {
                    foreach ($hookMethods['afterClass'] as $method) {
                        $this->$method();
                    }
                }
            }
        } catch (Throwable $_e) {
            if (!isset($e)) {
                $e = $_e;
            }
        }

        try {
            $this->stopOutputBuffering();
        } catch (RiskyTestError $_e) {
            if (!isset($e)) {
                $e = $_e;
            }
        }

        clearstatcache();

        if ($currentWorkingDirectory != getcwd()) {
            chdir($currentWorkingDirectory);
        }

        $this->restoreGlobalState();

        // Clean up INI settings.
        foreach ($this->iniSettings as $varName => $oldValue) {
            ini_set($varName, $oldValue);
        }

        $this->iniSettings = [];

        // Clean up locale settings.
        foreach ($this->locale as $category => $locale) {
            setlocale($category, $locale);
        }

        // Perform assertion on output.
        if (!isset($e)) {
            try {
                if ($this->outputExpectedRegex !== null) {
                    $this->assertRegExp($this->outputExpectedRegex, $this->output);
                } elseif ($this->outputExpectedString !== null) {
                    $this->assertEquals($this->outputExpectedString, $this->output);
                }
            } catch (Throwable $_e) {
                $e = $_e;
            }
        }

        // Workaround for missing "finally".
        if (isset($e)) {
            if ($e instanceof PredictionException) {
                $e = new AssertionFailedError($e->getMessage());
            }

            $this->onNotSuccessfulTest($e);
        }
    }

    /**
     * Override to run the test and assert its state.
     *
     * @return mixed
     *
     * @throws Exception|Exception
     * @throws Exception
     */
    protected function runTest()
    {
        if ($this->name === null) {
            throw new Exception(
                'PHPUnit_Framework_TestCase::$name must not be null.'
            );
        }

        try {
            $class  = new ReflectionClass($this);
            $method = $class->getMethod($this->name);
        } catch (ReflectionException $e) {
            $this->fail($e->getMessage());
        }

        $testArguments = array_merge($this->data, $this->dependencyInput);

        $this->registerMockObjectsFromTestArguments($testArguments);

        try {
            $testResult = $method->invokeArgs($this, $testArguments);
        } catch (Throwable $_e) {
            $e = $_e;
        }

        if (isset($e)) {
            $checkException = false;

            if (!($e instanceof SkippedTestError) && is_string($this->expectedException)) {
                $checkException = true;

                if ($e instanceof Exception) {
                    $checkException = false;
                }

                $reflector = new ReflectionClass($this->expectedException);

                if ($this->expectedException === 'PHPUnit\Framework\Exception' ||
                    $this->expectedException === '\PHPUnit\Framework\Exception' ||
                    $reflector->isSubclassOf('PHPUnit\Framework\Exception')
                ) {
                    $checkException = true;
                }
            }

            if ($checkException) {
                $this->assertThat(
                    $e,
                    new ExceptionConstraint(
                        $this->expectedException
                    )
                );

                if (is_string($this->expectedExceptionMessage) &&
                    !empty($this->expectedExceptionMessage)
                ) {
                    $this->assertThat(
                        $e,
                        new ExceptionMessage(
                            $this->expectedExceptionMessage
                        )
                    );
                }

                if (is_string($this->expectedExceptionMessageRegExp) &&
                    !empty($this->expectedExceptionMessageRegExp)
                ) {
                    $this->assertThat(
                        $e,
                        new ExceptionMessageRegularExpression(
                            $this->expectedExceptionMessageRegExp
                        )
                    );
                }

                if ($this->expectedExceptionCode !== null) {
                    $this->assertThat(
                        $e,
                        new ExceptionCode(
                            $this->expectedExceptionCode
                        )
                    );
                }

                return;
            } else {
                throw $e;
            }
        }

        if ($this->expectedException !== null) {
            $this->assertThat(
                null,
                new ExceptionConstraint(
                    $this->expectedException
                )
            );
        }

        return $testResult;
    }

    /**
     * Verifies the mock object expectations.
     */
    protected function verifyMockObjects()
    {
        foreach ($this->mockObjects as $mockObject) {
            if ($mockObject->__phpunit_hasMatchers()) {
                $this->numAssertions++;
            }

            $mockObject->__phpunit_verify(
                $this->shouldInvocationMockerBeReset($mockObject)
            );
        }

        if ($this->prophet !== null) {
            try {
                $this->prophet->checkPredictions();
            } catch (Throwable $t) {
                /* Intentionally left empty */
            }

            foreach ($this->prophet->getProphecies() as $objectProphecy) {
                foreach ($objectProphecy->getMethodProphecies() as $methodProphecies) {
                    foreach ($methodProphecies as $methodProphecy) {
                        $this->numAssertions += count($methodProphecy->getCheckedPredictions());
                    }
                }
            }

            if (isset($t)) {
                throw $t;
            }
        }
    }

    /**
     * Sets the name of a TestCase.
     *
     * @param  string
     */
    public function setName($name)
    {
        $this->name = $name;
    }

    /**
     * Sets the dependencies of a TestCase.
     *
     * @param array $dependencies
     */
    public function setDependencies(array $dependencies)
    {
        $this->dependencies = $dependencies;
    }

    /**
     * Returns true if the tests has dependencies
     *
     * @return bool
     */
    public function hasDependencies()
    {
        return count($this->dependencies) > 0;
    }

    /**
     * Sets
     *
     * @param array $dependencyInput
     */
    public function setDependencyInput(array $dependencyInput)
    {
        $this->dependencyInput = $dependencyInput;
    }

    /**
     * @param bool $beStrictAboutChangesToGlobalState
     */
    public function setBeStrictAboutChangesToGlobalState($beStrictAboutChangesToGlobalState)
    {
        $this->beStrictAboutChangesToGlobalState = $beStrictAboutChangesToGlobalState;
    }

    /**
     * Calling this method in setUp() has no effect!
     *
     * @param bool $backupGlobals
     */
    public function setBackupGlobals($backupGlobals)
    {
        if (is_null($this->backupGlobals) && is_bool($backupGlobals)) {
            $this->backupGlobals = $backupGlobals;
        }
    }

    /**
     * Calling this method in setUp() has no effect!
     *
     * @param bool $backupStaticAttributes
     */
    public function setBackupStaticAttributes($backupStaticAttributes)
    {
        if (is_null($this->backupStaticAttributes) &&
            is_bool($backupStaticAttributes)
        ) {
            $this->backupStaticAttributes = $backupStaticAttributes;
        }
    }

    /**
     * @param bool $runTestInSeparateProcess
     *
     * @throws Exception
     */
    public function setRunTestInSeparateProcess($runTestInSeparateProcess)
    {
        if (is_bool($runTestInSeparateProcess)) {
            if ($this->runTestInSeparateProcess === null) {
                $this->runTestInSeparateProcess = $runTestInSeparateProcess;
            }
        } else {
            throw InvalidArgumentHelper::factory(1, 'boolean');
        }
    }

    /**
     * @param bool $preserveGlobalState
     *
     * @throws Exception
     */
    public function setPreserveGlobalState($preserveGlobalState)
    {
        if (is_bool($preserveGlobalState)) {
            $this->preserveGlobalState = $preserveGlobalState;
        } else {
            throw InvalidArgumentHelper::factory(1, 'boolean');
        }
    }

    /**
     * @param bool $inIsolation
     *
     * @throws Exception
     */
    public function setInIsolation($inIsolation)
    {
        if (is_bool($inIsolation)) {
            $this->inIsolation = $inIsolation;
        } else {
            throw InvalidArgumentHelper::factory(1, 'boolean');
        }
    }

    /**
     * @return bool
     */
    public function isInIsolation()
    {
        return $this->inIsolation;
    }

    /**
     * @return mixed
     */
    public function getResult()
    {
        return $this->testResult;
    }

    /**
     * @param mixed $result
     */
    public function setResult($result)
    {
        $this->testResult = $result;
    }

    /**
     * @param callable $callback
     *
     * @throws Exception
     */
    public function setOutputCallback($callback)
    {
        if (!is_callable($callback)) {
            throw InvalidArgumentHelper::factory(1, 'callback');
        }

        $this->outputCallback = $callback;
    }

    /**
     * @return TestResult
     */
    public function getTestResultObject()
    {
        return $this->result;
    }

    /**
     * @param TestResult $result
     */
    public function setTestResultObject(TestResult $result)
    {
        $this->result = $result;
    }

    /**
     * @param PHPUnit_Framework_MockObject_MockObject $mockObject
     */
    public function registerMockObject(PHPUnit_Framework_MockObject_MockObject $mockObject)
    {
        $this->mockObjects[] = $mockObject;
    }

    /**
     * This method is a wrapper for the ini_set() function that automatically
     * resets the modified php.ini setting to its original value after the
     * test is run.
     *
     * @param string $varName
     * @param string $newValue
     *
     * @throws Exception
     */
    protected function iniSet($varName, $newValue)
    {
        if (!is_string($varName)) {
            throw InvalidArgumentHelper::factory(1, 'string');
        }

        $currentValue = ini_set($varName, $newValue);

        if ($currentValue !== false) {
            $this->iniSettings[$varName] = $currentValue;
        } else {
            throw new Exception(
                sprintf(
                    'INI setting "%s" could not be set to "%s".',
                    $varName,
                    $newValue
                )
            );
        }
    }

    /**
     * This method is a wrapper for the setlocale() function that automatically
     * resets the locale to its original value after the test is run.
     *
     * @param int    $category
     * @param string $locale
     *
     * @throws Exception
     */
    protected function setLocale()
    {
        $args = func_get_args();

        if (count($args) < 2) {
            throw new Exception;
        }

        $category = $args[0];
        $locale   = $args[1];

        $categories = [
            LC_ALL, LC_COLLATE, LC_CTYPE, LC_MONETARY, LC_NUMERIC, LC_TIME
        ];

        if (defined('LC_MESSAGES')) {
            $categories[] = LC_MESSAGES;
        }

        if (!in_array($category, $categories)) {
            throw new Exception;
        }

        if (!is_array($locale) && !is_string($locale)) {
            throw new Exception;
        }

        $this->locale[$category] = setlocale($category, 0);

        $result = call_user_func_array('setlocale', $args);

        if ($result === false) {
            throw new Exception(
                'The locale functionality is not implemented on your platform, ' .
                'the specified locale does not exist or the category name is ' .
                'invalid.'
            );
        }
    }

    /**
     * Returns a builder object to create mock objects using a fluent interface.
     *
     * @param string $className
     *
     * @return PHPUnit_Framework_MockObject_MockBuilder
     */
    public function getMockBuilder($className)
    {
        return new PHPUnit_Framework_MockObject_MockBuilder($this, $className);
    }

    /**
     * Returns a test double for the specified class.
     *
     * @param string $originalClassName
     *
     * @return PHPUnit_Framework_MockObject_MockObject
     *
     * @throws Exception
     */
    protected function createMock($originalClassName)
    {
        return $this->getMockBuilder($originalClassName)
            ->disableOriginalConstructor()
            ->disableOriginalClone()
            ->disableArgumentCloning()
            ->disallowMockingUnknownTypes()
            ->getMock();
    }

    /**
     * Returns a configured test double for the specified class.
     *
     * @param string $originalClassName
     * @param array  $configuration
     *
     * @return PHPUnit_Framework_MockObject_MockObject
     *
     * @throws Exception
     */
    protected function createConfiguredMock($originalClassName, array $configuration)
    {
        $o = $this->createMock($originalClassName);

        foreach ($configuration as $method => $return) {
            $o->method($method)->willReturn($return);
        }

        return $o;
    }

    /**
     * Returns a partial test double for the specified class.
     *
     * @param string $originalClassName
     * @param array  $methods
     *
     * @return PHPUnit_Framework_MockObject_MockObject
     *
     * @throws Exception
     */
    protected function createPartialMock($originalClassName, array $methods)
    {
        return $this->getMockBuilder($originalClassName)
            ->disableOriginalConstructor()
            ->disableOriginalClone()
            ->disableArgumentCloning()
            ->disallowMockingUnknownTypes()
            ->setMethods(empty($methods) ? null : $methods)
            ->getMock();
    }

    /**
     * Returns a test proxy for the specified class.
     *
     * @param string $originalClassName
     * @param array  $constructorArguments
     *
     * @return PHPUnit_Framework_MockObject_MockObject
     *
     * @throws Exception
     */
    protected function createTestProxy($originalClassName, array $constructorArguments = [])
    {
        return $this->getMockBuilder($originalClassName)
            ->setConstructorArgs($constructorArguments)
            ->enableProxyingToOriginalMethods()
            ->getMock();
    }

    /**
     * Mocks the specified class and returns the name of the mocked class.
     *
     * @param string $originalClassName
     * @param array  $methods
     * @param array  $arguments
     * @param string $mockClassName
     * @param bool   $callOriginalConstructor
     * @param bool   $callOriginalClone
     * @param bool   $callAutoload
     * @param bool   $cloneArguments
     *
     * @return string
     *
     * @throws Exception
     */
    protected function getMockClass($originalClassName, $methods = [], array $arguments = [], $mockClassName = '', $callOriginalConstructor = false, $callOriginalClone = true, $callAutoload = true, $cloneArguments = false)
    {
        $mock = $this->getMockObjectGenerator()->getMock(
            $originalClassName,
            $methods,
            $arguments,
            $mockClassName,
            $callOriginalConstructor,
            $callOriginalClone,
            $callAutoload,
            $cloneArguments
        );

        return get_class($mock);
    }

    /**
     * Returns a mock object for the specified abstract class with all abstract
     * methods of the class mocked. Concrete methods are not mocked by default.
     * To mock concrete methods, use the 7th parameter ($mockedMethods).
     *
     * @param string $originalClassName
     * @param array  $arguments
     * @param string $mockClassName
     * @param bool   $callOriginalConstructor
     * @param bool   $callOriginalClone
     * @param bool   $callAutoload
     * @param array  $mockedMethods
     * @param bool   $cloneArguments
     *
     * @return PHPUnit_Framework_MockObject_MockObject
     *
     * @throws Exception
     */
    protected function getMockForAbstractClass($originalClassName, array $arguments = [], $mockClassName = '', $callOriginalConstructor = true, $callOriginalClone = true, $callAutoload = true, $mockedMethods = [], $cloneArguments = false)
    {
        $mockObject = $this->getMockObjectGenerator()->getMockForAbstractClass(
            $originalClassName,
            $arguments,
            $mockClassName,
            $callOriginalConstructor,
            $callOriginalClone,
            $callAutoload,
            $mockedMethods,
            $cloneArguments
        );

        $this->registerMockObject($mockObject);

        return $mockObject;
    }

    /**
     * Returns a mock object based on the given WSDL file.
     *
     * @param string $wsdlFile
     * @param string $originalClassName
     * @param string $mockClassName
     * @param array  $methods
     * @param bool   $callOriginalConstructor
     * @param array  $options                 An array of options passed to SOAPClient::_construct
     *
     * @return PHPUnit_Framework_MockObject_MockObject
     */
    protected function getMockFromWsdl($wsdlFile, $originalClassName = '', $mockClassName = '', array $methods = [], $callOriginalConstructor = true, array $options = [])
    {
        if ($originalClassName === '') {
            $originalClassName = str_replace('.wsdl', '', basename($wsdlFile));
        }

        if (!class_exists($originalClassName)) {
            eval(
            $this->getMockObjectGenerator()->generateClassFromWsdl(
                $wsdlFile,
                $originalClassName,
                $methods,
                $options
            )
            );
        }

        $mockObject = $this->getMockObjectGenerator()->getMock(
            $originalClassName,
            $methods,
            ['', $options],
            $mockClassName,
            $callOriginalConstructor,
            false,
            false
        );

        $this->registerMockObject($mockObject);

        return $mockObject;
    }

    /**
     * Returns a mock object for the specified trait with all abstract methods
     * of the trait mocked. Concrete methods to mock can be specified with the
     * `$mockedMethods` parameter.
     *
     * @param string $traitName
     * @param array  $arguments
     * @param string $mockClassName
     * @param bool   $callOriginalConstructor
     * @param bool   $callOriginalClone
     * @param bool   $callAutoload
     * @param array  $mockedMethods
     * @param bool   $cloneArguments
     *
     * @return PHPUnit_Framework_MockObject_MockObject
     *
     * @throws Exception
     */
    protected function getMockForTrait($traitName, array $arguments = [], $mockClassName = '', $callOriginalConstructor = true, $callOriginalClone = true, $callAutoload = true, $mockedMethods = [], $cloneArguments = false)
    {
        $mockObject = $this->getMockObjectGenerator()->getMockForTrait(
            $traitName,
            $arguments,
            $mockClassName,
            $callOriginalConstructor,
            $callOriginalClone,
            $callAutoload,
            $mockedMethods,
            $cloneArguments
        );

        $this->registerMockObject($mockObject);

        return $mockObject;
    }

    /**
     * Returns an object for the specified trait.
     *
     * @param string $traitName
     * @param array  $arguments
     * @param string $traitClassName
     * @param bool   $callOriginalConstructor
     * @param bool   $callOriginalClone
     * @param bool   $callAutoload
     * @param bool   $cloneArguments
     *
     * @return object
     *
     * @throws Exception
     */
    protected function getObjectForTrait($traitName, array $arguments = [], $traitClassName = '', $callOriginalConstructor = true, $callOriginalClone = true, $callAutoload = true, $cloneArguments = false)
    {
        return $this->getMockObjectGenerator()->getObjectForTrait(
            $traitName,
            $arguments,
            $traitClassName,
            $callOriginalConstructor,
            $callOriginalClone,
            $callAutoload,
            $cloneArguments
        );
    }

    /**
     * @param string|null $classOrInterface
     *
     * @return \Prophecy\Prophecy\ObjectProphecy
     *
     * @throws \LogicException
     */
    protected function prophesize($classOrInterface = null)
    {
        return $this->getProphet()->prophesize($classOrInterface);
    }

    /**
     * Adds a value to the assertion counter.
     *
     * @param int $count
     */
    public function addToAssertionCount($count)
    {
        $this->numAssertions += $count;
    }

    /**
     * Returns the number of assertions performed by this test.
     *
     * @return int
     */
    public function getNumAssertions()
    {
        return $this->numAssertions;
    }

    /**
     * Returns a matcher that matches when the method is executed
     * zero or more times.
     *
     * @return PHPUnit_Framework_MockObject_Matcher_AnyInvokedCount
     */
    public static function any()
    {
        return new PHPUnit_Framework_MockObject_Matcher_AnyInvokedCount;
    }

    /**
     * Returns a matcher that matches when the method is never executed.
     *
     * @return PHPUnit_Framework_MockObject_Matcher_InvokedCount
     */
    public static function never()
    {
        return new PHPUnit_Framework_MockObject_Matcher_InvokedCount(0);
    }

    /**
     * Returns a matcher that matches when the method is executed
     * at least N times.
     *
     * @param int $requiredInvocations
     *
     * @return PHPUnit_Framework_MockObject_Matcher_InvokedAtLeastCount
     */
    public static function atLeast($requiredInvocations)
    {
        return new PHPUnit_Framework_MockObject_Matcher_InvokedAtLeastCount(
            $requiredInvocations
        );
    }

    /**
     * Returns a matcher that matches when the method is executed at least once.
     *
     * @return PHPUnit_Framework_MockObject_Matcher_InvokedAtLeastOnce
     */
    public static function atLeastOnce()
    {
        return new PHPUnit_Framework_MockObject_Matcher_InvokedAtLeastOnce;
    }

    /**
     * Returns a matcher that matches when the method is executed exactly once.
     *
     * @return PHPUnit_Framework_MockObject_Matcher_InvokedCount
     */
    public static function once()
    {
        return new PHPUnit_Framework_MockObject_Matcher_InvokedCount(1);
    }

    /**
     * Returns a matcher that matches when the method is executed
     * exactly $count times.
     *
     * @param int $count
     *
     * @return PHPUnit_Framework_MockObject_Matcher_InvokedCount
     */
    public static function exactly($count)
    {
        return new PHPUnit_Framework_MockObject_Matcher_InvokedCount($count);
    }

    /**
     * Returns a matcher that matches when the method is executed
     * at most N times.
     *
     * @param int $allowedInvocations
     *
     * @return PHPUnit_Framework_MockObject_Matcher_InvokedAtMostCount
     */
    public static function atMost($allowedInvocations)
    {
        return new PHPUnit_Framework_MockObject_Matcher_InvokedAtMostCount(
            $allowedInvocations
        );
    }

    /**
     * Returns a matcher that matches when the method is executed
     * at the given index.
     *
     * @param int $index
     *
     * @return PHPUnit_Framework_MockObject_Matcher_InvokedAtIndex
     */
    public static function at($index)
    {
        return new PHPUnit_Framework_MockObject_Matcher_InvokedAtIndex($index);
    }

    /**
     * @param mixed $value
     *
     * @return PHPUnit_Framework_MockObject_Stub_Return
     */
    public static function returnValue($value)
    {
        return new PHPUnit_Framework_MockObject_Stub_Return($value);
    }

    /**
     * @param array $valueMap
     *
     * @return PHPUnit_Framework_MockObject_Stub_ReturnValueMap
     */
    public static function returnValueMap(array $valueMap)
    {
        return new PHPUnit_Framework_MockObject_Stub_ReturnValueMap($valueMap);
    }

    /**
     * @param int $argumentIndex
     *
     * @return PHPUnit_Framework_MockObject_Stub_ReturnArgument
     */
    public static function returnArgument($argumentIndex)
    {
        return new PHPUnit_Framework_MockObject_Stub_ReturnArgument(
            $argumentIndex
        );
    }

    /**
     * @param mixed $callback
     *
     * @return PHPUnit_Framework_MockObject_Stub_ReturnCallback
     */
    public static function returnCallback($callback)
    {
        return new PHPUnit_Framework_MockObject_Stub_ReturnCallback($callback);
    }

    /**
     * Returns the current object.
     *
     * This method is useful when mocking a fluent interface.
     *
     * @return PHPUnit_Framework_MockObject_Stub_ReturnSelf
     */
    public static function returnSelf()
    {
        return new PHPUnit_Framework_MockObject_Stub_ReturnSelf();
    }

    /**
     * @param Throwable $exception
     *
     * @return PHPUnit_Framework_MockObject_Stub_Exception
     */
    public static function throwException(Throwable $exception)
    {
        return new PHPUnit_Framework_MockObject_Stub_Exception($exception);
    }

    /**
     * @param mixed $value , ...
     *
     * @return PHPUnit_Framework_MockObject_Stub_ConsecutiveCalls
     */
    public static function onConsecutiveCalls()
    {
        $args = func_get_args();

        return new PHPUnit_Framework_MockObject_Stub_ConsecutiveCalls($args);
    }

    /**
     * @return bool
     */
    public function usesDataProvider()
    {
        return !empty($this->data);
    }

    /**
     * @return string
     */
    public function dataDescription()
    {
        return is_string($this->dataName) ? $this->dataName : '';
    }

    /**
     * Gets the data set description of a TestCase.
     *
     * @param bool $includeData
     *
     * @return string
     */
    protected function getDataSetAsString($includeData = true)
    {
        $buffer = '';

        if (!empty($this->data)) {
            if (is_int($this->dataName)) {
                $buffer .= sprintf(' with data set #%d', $this->dataName);
            } else {
                $buffer .= sprintf(' with data set "%s"', $this->dataName);
            }

            $exporter = new Exporter;

            if ($includeData) {
                $buffer .= sprintf(' (%s)', $exporter->shortenedRecursiveExport($this->data));
            }
        }

        return $buffer;
    }

    /**
     * Gets the data set of a TestCase.
     *
     * @return array
     */
    protected function getProvidedData()
    {
        return $this->data;
    }

    /**
     * Creates a default TestResult object.
     *
     * @return TestResult
     */
    protected function createResult()
    {
        return new TestResult;
    }

    /**
     */
    protected function handleDependencies()
    {
        if (!empty($this->dependencies) && !$this->inIsolation) {
            $className  = get_class($this);
            $passed     = $this->result->passed();
            $passedKeys = array_keys($passed);
            $numKeys    = count($passedKeys);

            for ($i = 0; $i < $numKeys; $i++) {
                $pos = strpos($passedKeys[$i], ' with data set');

                if ($pos !== false) {
                    $passedKeys[$i] = substr($passedKeys[$i], 0, $pos);
                }
            }

            $passedKeys = array_flip(array_unique($passedKeys));

            foreach ($this->dependencies as $dependency) {
                $clone = false;

                if (strpos($dependency, 'clone ') === 0) {
                    $clone      = true;
                    $dependency = substr($dependency, strlen('clone '));
                } elseif (strpos($dependency, '!clone ') === 0) {
                    $clone      = false;
                    $dependency = substr($dependency, strlen('!clone '));
                }

                if (strpos($dependency, '::') === false) {
                    $dependency = $className . '::' . $dependency;
                }

                if (!isset($passedKeys[$dependency])) {
                    $this->result->startTest($this);
                    $this->result->addError(
                        $this,
                        new SkippedTestError(
                            sprintf(
                                'This test depends on "%s" to pass.',
                                $dependency
                            )
                        ),
                        0
                    );
                    $this->result->endTest($this, 0);

                    return false;
                }

                if (isset($passed[$dependency])) {
                    if ($passed[$dependency]['size'] != \PHPUnit\Util\Test::UNKNOWN &&
                        $this->getSize() != \PHPUnit\Util\Test::UNKNOWN &&
                        $passed[$dependency]['size'] > $this->getSize()
                    ) {
                        $this->result->addError(
                            $this,
                            new SkippedTestError(
                                'This test depends on a test that is larger than itself.'
                            ),
                            0
                        );

                        return false;
                    }

                    if ($clone) {
                        $deepCopy = new DeepCopy;
                        $deepCopy->skipUncloneable(false);

                        $this->dependencyInput[$dependency] = $deepCopy->copy($passed[$dependency]['result']);
                    } else {
                        $this->dependencyInput[$dependency] = $passed[$dependency]['result'];
                    }
                } else {
                    $this->dependencyInput[$dependency] = null;
                }
            }
        }

        return true;
    }

    /**
     * This method is called before the first test of this test class is run.
     */
    public static function setUpBeforeClass()
    {
    }

    /**
     * Sets up the fixture, for example, open a network connection.
     * This method is called before a test is executed.
     */
    protected function setUp()
    {
    }

    /**
     * Performs assertions shared by all tests of a test case.
     *
     * This method is called before the execution of a test starts
     * and after setUp() is called.
     */
    protected function assertPreConditions()
    {
    }

    /**
     * Performs assertions shared by all tests of a test case.
     *
     * This method is called before the execution of a test ends
     * and before tearDown() is called.
     */
    protected function assertPostConditions()
    {
    }

    /**
     * Tears down the fixture, for example, close a network connection.
     * This method is called after a test is executed.
     */
    protected function tearDown()
    {
    }

    /**
     * This method is called after the last test of this test class is run.
     */
    public static function tearDownAfterClass()
    {
    }

    /**
     * This method is called when a test method did not execute successfully.
     *
     * @param Throwable $t
     *
     * @throws Throwable
     */
    protected function onNotSuccessfulTest(Throwable $t)
    {
        throw $t;
    }

    /**
     * Performs custom preparations on the process isolation template.
     *
     * @param Text_Template $template
     */
    protected function prepareTemplate(Text_Template $template)
    {
    }

    /**
     * Get the mock object generator, creating it if it doesn't exist.
     *
     * @return PHPUnit_Framework_MockObject_Generator
     */
    private function getMockObjectGenerator()
    {
        if (null === $this->mockObjectGenerator) {
            $this->mockObjectGenerator = new PHPUnit_Framework_MockObject_Generator;
        }

        return $this->mockObjectGenerator;
    }

    /**
     */
    private function startOutputBuffering()
    {
        ob_start();

        $this->outputBufferingActive = true;
        $this->outputBufferingLevel  = ob_get_level();
    }

    /**
     */
    private function stopOutputBuffering()
    {
        if (ob_get_level() != $this->outputBufferingLevel) {
            while (ob_get_level() >= $this->outputBufferingLevel) {
                ob_end_clean();
            }

            throw new RiskyTestError(
                'Test code or tested code did not (only) close its own output buffers'
            );
        }

        $output = ob_get_contents();

        if ($this->outputCallback === false) {
            $this->output = $output;
        } else {
            $this->output = call_user_func_array(
                $this->outputCallback,
                [$output]
            );
        }

        ob_end_clean();

        $this->outputBufferingActive = false;
        $this->outputBufferingLevel  = ob_get_level();
    }

    private function snapshotGlobalState()
    {
        $backupGlobals = $this->backupGlobals === null || $this->backupGlobals === true;

        if ($this->runTestInSeparateProcess || $this->inIsolation ||
            (!$backupGlobals && !$this->backupStaticAttributes)
        ) {
            return;
        }

        $this->snapshot = $this->createGlobalStateSnapshot($backupGlobals);
    }

    private function restoreGlobalState()
    {
        if (!$this->snapshot instanceof Snapshot) {
            return;
        }

        $backupGlobals = $this->backupGlobals === null || $this->backupGlobals === true;

        if ($this->beStrictAboutChangesToGlobalState) {
            try {
                $this->compareGlobalStateSnapshots(
                    $this->snapshot,
                    $this->createGlobalStateSnapshot($backupGlobals)
                );
            } catch (RiskyTestError $rte) {
                // Intentionally left empty
            }
        }

        $restorer = new Restorer;

        if ($backupGlobals) {
            $restorer->restoreGlobalVariables($this->snapshot);
        }

        if ($this->backupStaticAttributes) {
            $restorer->restoreStaticAttributes($this->snapshot);
        }

        $this->snapshot = null;

        if (isset($rte)) {
            throw $rte;
        }
    }

    /**
     * @param bool $backupGlobals
     *
     * @return Snapshot
     */
    private function createGlobalStateSnapshot($backupGlobals)
    {
        $blacklist = new Blacklist;

        foreach ($this->backupGlobalsBlacklist as $globalVariable) {
            $blacklist->addGlobalVariable($globalVariable);
        }

        if (!defined('PHPUNIT_TESTSUITE')) {
            $blacklist->addClassNamePrefix('PHPUnit');
            $blacklist->addClassNamePrefix('File_Iterator');
            $blacklist->addClassNamePrefix('SebastianBergmann\CodeCoverage');
            $blacklist->addClassNamePrefix('PHP_Invoker');
            $blacklist->addClassNamePrefix('PHP_Timer');
            $blacklist->addClassNamePrefix('PHP_Token');
            $blacklist->addClassNamePrefix('Symfony');
            $blacklist->addClassNamePrefix('Text_Template');
            $blacklist->addClassNamePrefix('Doctrine\Instantiator');

            foreach ($this->backupStaticAttributesBlacklist as $class => $attributes) {
                foreach ($attributes as $attribute) {
                    $blacklist->addStaticAttribute($class, $attribute);
                }
            }
        }

        return new Snapshot(
            $blacklist,
            $backupGlobals,
            (bool) $this->backupStaticAttributes,
            false,
            false,
            false,
            false,
            false,
            false,
            false
        );
    }

    /**
     * @param Snapshot $before
     * @param Snapshot $after
     *
     * @throws RiskyTestError
     */
    private function compareGlobalStateSnapshots(Snapshot $before, Snapshot $after)
    {
        $backupGlobals = $this->backupGlobals === null || $this->backupGlobals === true;

        if ($backupGlobals) {
            $this->compareGlobalStateSnapshotPart(
                $before->globalVariables(),
                $after->globalVariables(),
                "--- Global variables before the test\n+++ Global variables after the test\n"
            );

            $this->compareGlobalStateSnapshotPart(
                $before->superGlobalVariables(),
                $after->superGlobalVariables(),
                "--- Super-global variables before the test\n+++ Super-global variables after the test\n"
            );
        }

        if ($this->backupStaticAttributes) {
            $this->compareGlobalStateSnapshotPart(
                $before->staticAttributes(),
                $after->staticAttributes(),
                "--- Static attributes before the test\n+++ Static attributes after the test\n"
            );
        }
    }

    /**
     * @param array  $before
     * @param array  $after
     * @param string $header
     *
     * @throws RiskyTestError
     */
    private function compareGlobalStateSnapshotPart(array $before, array $after, $header)
    {
        if ($before != $after) {
            $differ   = new Differ($header);
            $exporter = new Exporter;

            $diff = $differ->diff(
                $exporter->export($before),
                $exporter->export($after)
            );

            throw new RiskyTestError(
                $diff
            );
        }
    }

    /**
     * @return Prophecy\Prophet
     */
    private function getProphet()
    {
        if ($this->prophet === null) {
            $this->prophet = new Prophet;
        }

        return $this->prophet;
    }

    /**
     * @param PHPUnit_Framework_MockObject_MockObject $mock
     *
     * @return bool
     */
    private function shouldInvocationMockerBeReset(PHPUnit_Framework_MockObject_MockObject $mock)
    {
        $enumerator = new Enumerator;

        foreach ($enumerator->enumerate($this->dependencyInput) as $object) {
            if ($mock === $object) {
                return false;
            }
        }

        if (!is_array($this->testResult) && !is_object($this->testResult)) {
            return true;
        }

        foreach ($enumerator->enumerate($this->testResult) as $object) {
            if ($mock === $object) {
                return false;
            }
        }

        return true;
    }

    /**
     * @param array $testArguments
     */
    private function registerMockObjectsFromTestArguments(array $testArguments)
    {
        if ($this->registerMockObjectsFromTestArgumentsRecursively) {
            $enumerator = new Enumerator;

            foreach ($enumerator->enumerate($testArguments) as $object) {
                if ($object instanceof PHPUnit_Framework_MockObject_MockObject) {
                    $this->registerMockObject($object);
                }
            }
        } else {
            foreach ($testArguments as $testArgument) {
                if ($testArgument instanceof PHPUnit_Framework_MockObject_MockObject) {
                    if ($this->isCloneable($testArgument)) {
                        $testArgument = clone $testArgument;
                    }

                    $this->registerMockObject($testArgument);
                } elseif (is_array($testArgument)) {
                    $this->registerMockObjectsFromTestArguments($testArgument);
                }
            }
        }
    }

    /**
     */
    private function setDoesNotPerformAssertionsFromAnnotation()
    {
        $annotations = $this->getAnnotations();

        if (isset($annotations['method']['doesNotPerformAssertions'])) {
            $this->doesNotPerformAssertions = true;
        }
    }

    /**
     * @param PHPUnit_Framework_MockObject_MockObject $testArgument
     *
     * @return bool
     */
    private function isCloneable(PHPUnit_Framework_MockObject_MockObject $testArgument)
    {
        $reflector = new ReflectionObject($testArgument);

        if (!$reflector->isCloneable()) {
            return false;
        }

        if ($reflector->hasMethod('__clone') &&
            $reflector->getMethod('__clone')->isPublic()
        ) {
            return true;
        }

        return false;
    }
}<|MERGE_RESOLUTION|>--- conflicted
+++ resolved
@@ -543,19 +543,7 @@
     }
 
     /**
-<<<<<<< HEAD
      * @return string
-     *
-=======
-     * @param mixed  $exception
-     * @param string $messageRegExp
-     * @param int    $code
-     *
-     * @throws PHPUnit_Framework_Exception
-     *
-     * @since Method available since Release 4.3.0
-     * @deprecated Method deprecated since Release 5.6.0; use expectExceptionMessageRegExp() instead
->>>>>>> 8e25a16b
      */
     public function getExpectedExceptionMessage()
     {
