--- conflicted
+++ resolved
@@ -2360,11 +2360,7 @@
                     }
 
                     $this->registerMockObject($testArgument);
-<<<<<<< HEAD
-                } elseif (\is_array($testArgument) && !\in_array($testArgument, $visited)) {
-=======
-                } elseif (is_array($testArgument) && !in_array($testArgument, $visited, true)) {
->>>>>>> df38633f
+                } elseif (\is_array($testArgument) && !\in_array($testArgument, $visited, true)) {
                     $visited[] = $testArgument;
 
                     $this->registerMockObjectsFromTestArguments(
