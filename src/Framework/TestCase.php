--- conflicted
+++ resolved
@@ -2288,7 +2288,6 @@
             }
         }
 
-<<<<<<< HEAD
         if (!defined('PHPUNIT_TESTSUITE')) {
             $excludeList->addClassNamePrefix('PHPUnit');
             $excludeList->addClassNamePrefix('SebastianBergmann\CodeCoverage');
@@ -2299,20 +2298,7 @@
             $excludeList->addClassNamePrefix('Symfony');
             $excludeList->addClassNamePrefix('Doctrine\Instantiator');
             $excludeList->addClassNamePrefix('Prophecy');
-=======
-        if (!\defined('PHPUNIT_TESTSUITE')) {
-            $blacklist->addClassNamePrefix('PHPUnit');
-            $blacklist->addClassNamePrefix('SebastianBergmann\CodeCoverage');
-            $blacklist->addClassNamePrefix('SebastianBergmann\FileIterator');
-            $blacklist->addClassNamePrefix('SebastianBergmann\Invoker');
-            $blacklist->addClassNamePrefix('SebastianBergmann\Timer');
-            $blacklist->addClassNamePrefix('PHP_Token');
-            $blacklist->addClassNamePrefix('Symfony');
-            $blacklist->addClassNamePrefix('Text_Template');
-            $blacklist->addClassNamePrefix('Doctrine\Instantiator');
-            $blacklist->addClassNamePrefix('Prophecy');
-            $blacklist->addStaticAttribute(ComparatorFactory::class, 'instance');
->>>>>>> bc968edb
+            $excludeList->addStaticAttribute(ComparatorFactory::class, 'instance');
 
             foreach ($this->backupStaticAttributesExcludeList as $class => $attributes) {
                 foreach ($attributes as $attribute) {
