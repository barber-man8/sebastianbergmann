<?php
/*
 * This file is part of PHPUnit.
 *
 * (c) Sebastian Bergmann <sebastian@phpunit.de>
 *
 * For the full copyright and license information, please view the LICENSE
 * file that was distributed with this source code.
 */

namespace PHPUnit\Framework;

use AssertionError;
use Countable;
use Error;
use PHP_Invoker;
use PHP_Timer;
use PHPUnit_Framework_MockObject_Exception;
use PHPUnit\Util\Blacklist;
use PHPUnit\Util\InvalidArgumentHelper;
use PHPUnit\Util\Printer;
use ReflectionClass;
use SebastianBergmann\CodeCoverage\CodeCoverage;
use SebastianBergmann\CodeCoverage\Exception as OriginalCodeCoverageException;
use SebastianBergmann\CodeCoverage\CoveredCodeNotExecutedException as OriginalCoveredCodeNotExecutedException;
use SebastianBergmann\CodeCoverage\MissingCoversAnnotationException as OriginalMissingCoversAnnotationException;
use SebastianBergmann\CodeCoverage\UnintentionallyCoveredCodeException;
use SebastianBergmann\ResourceOperations\ResourceOperations;
use Throwable;

/**
 * A TestResult collects the results of executing a test case.
 */
class TestResult implements Countable
{
    /**
     * @var array
     */
    protected $passed = [];

    /**
     * @var array
     */
    protected $errors = [];

    /**
     * @var array
     */
    protected $failures = [];

    /**
     * @var array
     */
    protected $warnings = [];

    /**
     * @var array
     */
    protected $notImplemented = [];

    /**
     * @var array
     */
    protected $risky = [];

    /**
     * @var array
     */
    protected $skipped = [];

    /**
     * @var array
     */
    protected $listeners = [];

    /**
     * @var int
     */
    protected $runTests = 0;

    /**
     * @var float
     */
    protected $time = 0;

    /**
     * @var TestSuite
     */
    protected $topTestSuite = null;

    /**
     * Code Coverage information.
     *
     * @var CodeCoverage
     */
    protected $codeCoverage;

    /**
     * @var bool
     */
    protected $convertErrorsToExceptions = true;

    /**
     * @var bool
     */
    protected $stop = false;

    /**
     * @var bool
     */
    protected $stopOnError = false;

    /**
     * @var bool
     */
    protected $stopOnFailure = false;

    /**
     * @var bool
     */
    protected $stopOnWarning = false;

    /**
     * @var bool
     */
    protected $beStrictAboutTestsThatDoNotTestAnything = true;

    /**
     * @var bool
     */
    protected $beStrictAboutOutputDuringTests = false;

    /**
     * @var bool
     */
    protected $beStrictAboutTodoAnnotatedTests = false;

    /**
     * @var bool
     */
    protected $beStrictAboutResourceUsageDuringSmallTests = false;

    /**
     * @var bool
     */
    protected $enforceTimeLimit = false;

    /**
     * @var int
     */
    protected $timeoutForSmallTests = 1;

    /**
     * @var int
     */
    protected $timeoutForMediumTests = 10;

    /**
     * @var int
     */
    protected $timeoutForLargeTests = 60;

    /**
     * @var bool
     */
    protected $stopOnRisky = false;

    /**
     * @var bool
     */
    protected $stopOnIncomplete = false;

    /**
     * @var bool
     */
    protected $stopOnSkipped = false;

    /**
     * @var bool
     */
    protected $lastTestFailed = false;

    /**
     * @var bool
     */
    private $registerMockObjectsFromTestArgumentsRecursively = false;

    /**
     * Registers a TestListener.
     *
     * @param TestListener $listener
     */
    public function addListener(TestListener $listener)
    {
        $this->listeners[] = $listener;
    }

    /**
     * Unregisters a TestListener.
     *
     * @param TestListener $listener
     */
    public function removeListener(TestListener $listener)
    {
        foreach ($this->listeners as $key => $_listener) {
            if ($listener === $_listener) {
                unset($this->listeners[$key]);
            }
        }
    }

    /**
     * Flushes all flushable TestListeners.
     */
    public function flushListeners()
    {
        foreach ($this->listeners as $listener) {
            if ($listener instanceof Printer) {
                $listener->flush();
            }
        }
    }

    /**
     * Adds an error to the list of errors.
     *
     * @param Test      $test
     * @param Throwable $t
     * @param float     $time
     */
    public function addError(Test $test, Throwable $t, $time)
    {
        if ($t instanceof RiskyTest) {
            $this->risky[] = new TestFailure($test, $t);
            $notifyMethod  = 'addRiskyTest';

            if ($test instanceof TestCase) {
                $test->markAsRisky();
            }

            if ($this->stopOnRisky) {
                $this->stop();
            }
        } elseif ($t instanceof IncompleteTest) {
            $this->notImplemented[] = new TestFailure($test, $t);
            $notifyMethod           = 'addIncompleteTest';

            if ($this->stopOnIncomplete) {
                $this->stop();
            }
        } elseif ($t instanceof SkippedTest) {
            $this->skipped[] = new TestFailure($test, $t);
            $notifyMethod    = 'addSkippedTest';

            if ($this->stopOnSkipped) {
                $this->stop();
            }
        } else {
            $this->errors[] = new TestFailure($test, $t);
            $notifyMethod   = 'addError';

            if ($this->stopOnError || $this->stopOnFailure) {
                $this->stop();
            }
        }

        // @see https://github.com/sebastianbergmann/phpunit/issues/1953
        if ($t instanceof Error) {
            $t = new ExceptionWrapper($t);
        }

        foreach ($this->listeners as $listener) {
            $listener->$notifyMethod($test, $t, $time);
        }

        $this->lastTestFailed = true;
        $this->time += $time;
    }

    /**
     * Adds a warning to the list of warnings.
     * The passed in exception caused the warning.
     *
     * @param Test    $test
     * @param Warning $e
     * @param float   $time
     */
    public function addWarning(Test $test, Warning $e, $time)
    {
        if ($this->stopOnWarning) {
            $this->stop();
        }

        $this->warnings[] = new TestFailure($test, $e);

        foreach ($this->listeners as $listener) {
            $listener->addWarning($test, $e, $time);
        }

        $this->time += $time;
    }

    /**
     * Adds a failure to the list of failures.
     * The passed in exception caused the failure.
     *
     * @param Test                 $test
     * @param AssertionFailedError $e
     * @param float                $time
     */
    public function addFailure(Test $test, AssertionFailedError $e, $time)
    {
        if ($e instanceof RiskyTest ||
            $e instanceof OutputError
        ) {
            $this->risky[] = new TestFailure($test, $e);
            $notifyMethod  = 'addRiskyTest';

            if ($test instanceof TestCase) {
                $test->markAsRisky();
            }

            if ($this->stopOnRisky) {
                $this->stop();
            }
        } elseif ($e instanceof IncompleteTest) {
            $this->notImplemented[] = new TestFailure($test, $e);
            $notifyMethod           = 'addIncompleteTest';

            if ($this->stopOnIncomplete) {
                $this->stop();
            }
        } elseif ($e instanceof SkippedTest) {
            $this->skipped[] = new TestFailure($test, $e);
            $notifyMethod    = 'addSkippedTest';

            if ($this->stopOnSkipped) {
                $this->stop();
            }
        } else {
            $this->failures[] = new TestFailure($test, $e);
            $notifyMethod     = 'addFailure';

            if ($this->stopOnFailure) {
                $this->stop();
            }
        }

        foreach ($this->listeners as $listener) {
            $listener->$notifyMethod($test, $e, $time);
        }

        $this->lastTestFailed = true;
        $this->time += $time;
    }

    /**
     * Informs the result that a testsuite will be started.
     *
     * @param TestSuite $suite
     */
    public function startTestSuite(TestSuite $suite)
    {
        if ($this->topTestSuite === null) {
            $this->topTestSuite = $suite;
        }

        foreach ($this->listeners as $listener) {
            $listener->startTestSuite($suite);
        }
    }

    /**
     * Informs the result that a testsuite was completed.
     *
     * @param TestSuite $suite
     */
    public function endTestSuite(TestSuite $suite)
    {
        foreach ($this->listeners as $listener) {
            $listener->endTestSuite($suite);
        }
    }

    /**
     * Informs the result that a test will be started.
     *
     * @param Test $test
     */
    public function startTest(Test $test)
    {
        $this->lastTestFailed = false;
        $this->runTests += count($test);

        foreach ($this->listeners as $listener) {
            $listener->startTest($test);
        }
    }

    /**
     * Informs the result that a test was completed.
     *
     * @param Test  $test
     * @param float $time
     */
    public function endTest(Test $test, $time)
    {
        foreach ($this->listeners as $listener) {
            $listener->endTest($test, $time);
        }

        if (!$this->lastTestFailed && $test instanceof TestCase) {
            $class = get_class($test);
            $key   = $class . '::' . $test->getName();

            $this->passed[$key] = [
                'result' => $test->getResult(),
                'size'   => \PHPUnit\Util\Test::getSize(
                    $class,
                    $test->getName(false)
                )
            ];

            $this->time += $time;
        }
    }

    /**
     * Returns true if no risky test occurred.
     *
     * @return bool
     */
    public function allHarmless()
    {
        return $this->riskyCount() == 0;
    }

    /**
     * Gets the number of risky tests.
     *
     * @return int
     */
    public function riskyCount()
    {
        return count($this->risky);
    }

    /**
     * Returns true if no incomplete test occurred.
     *
     * @return bool
     */
    public function allCompletelyImplemented()
    {
        return $this->notImplementedCount() == 0;
    }

    /**
     * Gets the number of incomplete tests.
     *
     * @return int
     */
    public function notImplementedCount()
    {
        return count($this->notImplemented);
    }

    /**
     * Returns an Enumeration for the risky tests.
     *
     * @return array
     */
    public function risky()
    {
        return $this->risky;
    }

    /**
     * Returns an Enumeration for the incomplete tests.
     *
     * @return array
     */
    public function notImplemented()
    {
        return $this->notImplemented;
    }

    /**
     * Returns true if no test has been skipped.
     *
     * @return bool
     */
    public function noneSkipped()
    {
        return $this->skippedCount() == 0;
    }

    /**
     * Gets the number of skipped tests.
     *
     * @return int
     */
    public function skippedCount()
    {
        return count($this->skipped);
    }

    /**
     * Returns an Enumeration for the skipped tests.
     *
     * @return array
     */
    public function skipped()
    {
        return $this->skipped;
    }

    /**
     * Gets the number of detected errors.
     *
     * @return int
     */
    public function errorCount()
    {
        return count($this->errors);
    }

    /**
     * Returns an Enumeration for the errors.
     *
     * @return array
     */
    public function errors()
    {
        return $this->errors;
    }

    /**
     * Gets the number of detected failures.
     *
     * @return int
     */
    public function failureCount()
    {
        return count($this->failures);
    }

    /**
     * Returns an Enumeration for the failures.
     *
     * @return array
     */
    public function failures()
    {
        return $this->failures;
    }

    /**
     * Gets the number of detected warnings.
     *
     * @return int
     */
    public function warningCount()
    {
        return count($this->warnings);
    }

    /**
     * Returns an Enumeration for the warnings.
     *
     * @return array
     */
    public function warnings()
    {
        return $this->warnings;
    }

    /**
     * Returns the names of the tests that have passed.
     *
     * @return array
     */
    public function passed()
    {
        return $this->passed;
    }

    /**
     * Returns the (top) test suite.
     *
     * @return TestSuite
     */
    public function topTestSuite()
    {
        return $this->topTestSuite;
    }

    /**
     * Returns whether code coverage information should be collected.
     *
     * @return bool If code coverage should be collected
     */
    public function getCollectCodeCoverageInformation()
    {
        return $this->codeCoverage !== null;
    }

    /**
     * Runs a TestCase.
     *
     * @param Test $test
     */
    public function run(Test $test)
    {
        Assert::resetCount();

<<<<<<< HEAD
        if ($test instanceof TestCase) {
=======
        $coversNothing = false;

        if ($test instanceof PHPUnit_Framework_TestCase) {
>>>>>>> b6e71878
            $test->setRegisterMockObjectsFromTestArgumentsRecursively(
                $this->registerMockObjectsFromTestArgumentsRecursively
            );

            $annotations = $test->getAnnotations();

            if (isset($annotations['class']['coversNothing']) || isset($annotations['method']['coversNothing'])) {
                $coversNothing = true;
            }
        }

        $error      = false;
        $failure    = false;
        $warning    = false;
        $incomplete = false;
        $risky      = false;
        $skipped    = false;

        $this->startTest($test);

        $errorHandlerSet = false;

        if ($this->convertErrorsToExceptions) {
            $oldErrorHandler = set_error_handler(
                [\PHPUnit\Util\ErrorHandler::class, 'handleError'],
                E_ALL | E_STRICT
            );

            if ($oldErrorHandler === null) {
                $errorHandlerSet = true;
            } else {
                restore_error_handler();
            }
        }

        $collectCodeCoverage = $this->codeCoverage !== null &&
<<<<<<< HEAD
            !$test instanceof WarningTestCase;
=======
                               !$test instanceof PHPUnit_Framework_WarningTestCase &&
                               !$coversNothing;
>>>>>>> b6e71878

        if ($collectCodeCoverage) {
            $this->codeCoverage->start($test);
        }

        $monitorFunctions = $this->beStrictAboutResourceUsageDuringSmallTests &&
            !$test instanceof WarningTestCase &&
            $test->getSize() == \PHPUnit\Util\Test::SMALL &&
            function_exists('xdebug_start_function_monitor');

        if ($monitorFunctions) {
            xdebug_start_function_monitor(ResourceOperations::getFunctions());
        }

        PHP_Timer::start();

        try {
            if (!$test instanceof WarningTestCase &&
                $test->getSize() != \PHPUnit\Util\Test::UNKNOWN &&
                $this->enforceTimeLimit &&
                extension_loaded('pcntl') && class_exists('PHP_Invoker')
            ) {
                switch ($test->getSize()) {
                    case \PHPUnit\Util\Test::SMALL:
                        $_timeout = $this->timeoutForSmallTests;
                        break;

                    case \PHPUnit\Util\Test::MEDIUM:
                        $_timeout = $this->timeoutForMediumTests;
                        break;

                    case \PHPUnit\Util\Test::LARGE:
                        $_timeout = $this->timeoutForLargeTests;
                        break;
                }

                $invoker = new PHP_Invoker;
                $invoker->invoke([$test, 'runBare'], [], $_timeout);
            } else {
                $test->runBare();
            }
        } catch (PHP_Invoker_TimeoutException $e) {
            $this->addFailure(
                $test,
                new PHPUnit_Framework_RiskyTestError(
                    $e->getMessage()
                ),
                $_timeout
            );

            $risky = true;
        } catch (PHPUnit_Framework_MockObject_Exception $e) {
            $e = new Warning(
                $e->getMessage()
            );

            $warning = true;
        } catch (AssertionFailedError $e) {
            $failure = true;

            if ($e instanceof RiskyTestError) {
                $risky = true;
            } elseif ($e instanceof IncompleteTestError) {
                $incomplete = true;
            } elseif ($e instanceof SkippedTestError) {
                $skipped = true;
            }
        } catch (AssertionError $e) {
            $test->addToAssertionCount(1);

            $failure = true;
            $frame   = $e->getTrace()[0];

            $e = new AssertionFailedError(
                sprintf(
                    '%s in %s:%s',
                    $e->getMessage(),
                    $frame['file'],
                    $frame['line']
                )
            );
        } catch (Warning $e) {
            $warning = true;
        } catch (Exception $e) {
            $error = true;
        } catch (Throwable $e) {
            $e     = new ExceptionWrapper($e);
            $error = true;
        }

        $time = PHP_Timer::stop();
        $test->addToAssertionCount(Assert::getCount());

        if ($monitorFunctions) {
            $blacklist = new Blacklist;
            $functions = xdebug_get_monitored_functions();
            xdebug_stop_function_monitor();

            foreach ($functions as $function) {
                if (!$blacklist->isBlacklisted($function['filename'])) {
                    $this->addFailure(
                        $test,
                        new RiskyTestError(
                            sprintf(
                                '%s() used in %s:%s',
                                $function['function'],
                                $function['filename'],
                                $function['lineno']
                            )
                        ),
                        $time
                    );
                }
            }
        }

        if ($this->beStrictAboutTestsThatDoNotTestAnything &&
            $test->getNumAssertions() == 0
        ) {
            $risky = true;
        }

        if ($collectCodeCoverage) {
            $append           = !$risky && !$incomplete && !$skipped;
            $linesToBeCovered = [];
            $linesToBeUsed    = [];

            if ($append && $test instanceof TestCase) {
                try {
                    $linesToBeCovered = \PHPUnit\Util\Test::getLinesToBeCovered(
                        get_class($test),
                        $test->getName(false)
                    );

                    $linesToBeUsed = \PHPUnit\Util\Test::getLinesToBeUsed(
                        get_class($test),
                        $test->getName(false)
                    );
                } catch (InvalidCoversTargetException $cce) {
                    $this->addWarning(
                        $test,
                        new Warning(
                            $cce->getMessage()
                        ),
                        $time
                    );
                }
            }

            try {
                $this->codeCoverage->stop(
                    $append,
                    $linesToBeCovered,
                    $linesToBeUsed
                );
            } catch (UnintentionallyCoveredCodeException $cce) {
                $this->addFailure(
                    $test,
                    new UnintentionallyCoveredCodeError(
                        'This test executed code that is not listed as code to be covered or used:' .
                        PHP_EOL . $cce->getMessage()
                    ),
                    $time
                );
            } catch (OriginalCoveredCodeNotExecutedException $cce) {
                $this->addFailure(
                    $test,
                    new CoveredCodeNotExecutedException(
                        'This test did not execute all the code that is listed as code to be covered:' .
                        PHP_EOL . $cce->getMessage()
                    ),
                    $time
                );
            } catch (OriginalMissingCoversAnnotationException $cce) {
                if ($linesToBeCovered !== false) {
                    $this->addFailure(
                        $test,
                        new MissingCoversAnnotationException(
                            'This test does not have a @covers annotation but is expected to have one'
                        ),
                        $time
                    );
                }
            } catch (OriginalCodeCoverageException $cce) {
                $error = true;

                if (!isset($e)) {
                    $e = $cce;
                }
            }
        }

        if ($errorHandlerSet === true) {
            restore_error_handler();
        }

        if ($error === true) {
            $this->addError($test, $e, $time);
        } elseif ($failure === true) {
            $this->addFailure($test, $e, $time);
        } elseif ($warning === true) {
            $this->addWarning($test, $e, $time);
        } elseif ($this->beStrictAboutTestsThatDoNotTestAnything &&
            !$test->doesNotPerformAssertions() &&
            $test->getNumAssertions() == 0
        ) {
            $this->addFailure(
                $test,
                new RiskyTestError(
                    'This test did not perform any assertions'
                ),
                $time
            );
        } elseif ($this->beStrictAboutOutputDuringTests && $test->hasOutput()) {
            $this->addFailure(
                $test,
                new OutputError(
                    sprintf(
                        'This test printed output: %s',
                        $test->getActualOutput()
                    )
                ),
                $time
            );
        } elseif ($this->beStrictAboutTodoAnnotatedTests && $test instanceof TestCase) {
            $annotations = $test->getAnnotations();

            if (isset($annotations['method']['todo'])) {
                $this->addFailure(
                    $test,
                    new RiskyTestError(
                        'Test method is annotated with @todo'
                    ),
                    $time
                );
            }
        }

        $this->endTest($test, $time);
    }

    /**
     * Gets the number of run tests.
     *
     * @return int
     */
    public function count()
    {
        return $this->runTests;
    }

    /**
     * Checks whether the test run should stop.
     *
     * @return bool
     */
    public function shouldStop()
    {
        return $this->stop;
    }

    /**
     * Marks that the test run should stop.
     */
    public function stop()
    {
        $this->stop = true;
    }

    /**
     * Returns the code coverage object.
     *
     * @return CodeCoverage
     */
    public function getCodeCoverage()
    {
        return $this->codeCoverage;
    }

    /**
     * Sets the code coverage object.
     *
     * @param CodeCoverage $codeCoverage
     */
    public function setCodeCoverage(CodeCoverage $codeCoverage)
    {
        $this->codeCoverage = $codeCoverage;
    }

    /**
     * Enables or disables the error-to-exception conversion.
     *
     * @param bool $flag
     *
     * @throws Exception
     */
    public function convertErrorsToExceptions($flag)
    {
        if (!is_bool($flag)) {
            throw InvalidArgumentHelper::factory(1, 'boolean');
        }

        $this->convertErrorsToExceptions = $flag;
    }

    /**
     * Returns the error-to-exception conversion setting.
     *
     * @return bool
     */
    public function getConvertErrorsToExceptions()
    {
        return $this->convertErrorsToExceptions;
    }

    /**
     * Enables or disables the stopping when an error occurs.
     *
     * @param bool $flag
     *
     * @throws Exception
     */
    public function stopOnError($flag)
    {
        if (!is_bool($flag)) {
            throw InvalidArgumentHelper::factory(1, 'boolean');
        }

        $this->stopOnError = $flag;
    }

    /**
     * Enables or disables the stopping when a failure occurs.
     *
     * @param bool $flag
     *
     * @throws Exception
     */
    public function stopOnFailure($flag)
    {
        if (!is_bool($flag)) {
            throw InvalidArgumentHelper::factory(1, 'boolean');
        }

        $this->stopOnFailure = $flag;
    }

    /**
     * Enables or disables the stopping when a warning occurs.
     *
     * @param bool $flag
     *
     * @throws Exception
     */
    public function stopOnWarning($flag)
    {
        if (!is_bool($flag)) {
            throw InvalidArgumentHelper::factory(1, 'boolean');
        }

        $this->stopOnWarning = $flag;
    }

    /**
     * @param bool $flag
     *
     * @throws Exception
     */
    public function beStrictAboutTestsThatDoNotTestAnything($flag)
    {
        if (!is_bool($flag)) {
            throw InvalidArgumentHelper::factory(1, 'boolean');
        }

        $this->beStrictAboutTestsThatDoNotTestAnything = $flag;
    }

    /**
     * @return bool
     */
    public function isStrictAboutTestsThatDoNotTestAnything()
    {
        return $this->beStrictAboutTestsThatDoNotTestAnything;
    }

    /**
     * @param bool $flag
     *
     * @throws Exception
     */
    public function beStrictAboutOutputDuringTests($flag)
    {
        if (!is_bool($flag)) {
            throw InvalidArgumentHelper::factory(1, 'boolean');
        }

        $this->beStrictAboutOutputDuringTests = $flag;
    }

    /**
     * @return bool
     */
    public function isStrictAboutOutputDuringTests()
    {
        return $this->beStrictAboutOutputDuringTests;
    }

    /**
     * @param bool $flag
     *
     * @throws Exception
     */
    public function beStrictAboutResourceUsageDuringSmallTests($flag)
    {
        if (!is_bool($flag)) {
            throw InvalidArgumentHelper::factory(1, 'boolean');
        }

        $this->beStrictAboutResourceUsageDuringSmallTests = $flag;
    }

    /**
     * @return bool
     */
    public function isStrictAboutResourceUsageDuringSmallTests()
    {
        return $this->beStrictAboutResourceUsageDuringSmallTests;
    }

    /**
     * @param bool $flag
     *
     * @throws Exception
     */
    public function enforceTimeLimit($flag)
    {
        if (!is_bool($flag)) {
            throw InvalidArgumentHelper::factory(1, 'boolean');
        }

        $this->enforceTimeLimit = $flag;
    }

    /**
     * @return bool
     */
    public function enforcesTimeLimit()
    {
        return $this->enforceTimeLimit;
    }

    /**
     * @param bool $flag
     *
     * @throws Exception
     */
    public function beStrictAboutTodoAnnotatedTests($flag)
    {
        if (!is_bool($flag)) {
            throw InvalidArgumentHelper::factory(1, 'boolean');
        }

        $this->beStrictAboutTodoAnnotatedTests = $flag;
    }

    /**
     * @return bool
     */
    public function isStrictAboutTodoAnnotatedTests()
    {
        return $this->beStrictAboutTodoAnnotatedTests;
    }

    /**
     * Enables or disables the stopping for risky tests.
     *
     * @param bool $flag
     *
     * @throws Exception
     */
    public function stopOnRisky($flag)
    {
        if (!is_bool($flag)) {
            throw InvalidArgumentHelper::factory(1, 'boolean');
        }

        $this->stopOnRisky = $flag;
    }

    /**
     * Enables or disables the stopping for incomplete tests.
     *
     * @param bool $flag
     *
     * @throws Exception
     */
    public function stopOnIncomplete($flag)
    {
        if (!is_bool($flag)) {
            throw InvalidArgumentHelper::factory(1, 'boolean');
        }

        $this->stopOnIncomplete = $flag;
    }

    /**
     * Enables or disables the stopping for skipped tests.
     *
     * @param bool $flag
     *
     * @throws Exception
     */
    public function stopOnSkipped($flag)
    {
        if (!is_bool($flag)) {
            throw InvalidArgumentHelper::factory(1, 'boolean');
        }

        $this->stopOnSkipped = $flag;
    }

    /**
     * Returns the time spent running the tests.
     *
     * @return float
     */
    public function time()
    {
        return $this->time;
    }

    /**
     * Returns whether the entire test was successful or not.
     *
     * @return bool
     */
    public function wasSuccessful()
    {
        return empty($this->errors) && empty($this->failures) && empty($this->warnings);
    }

    /**
     * Sets the timeout for small tests.
     *
     * @param int $timeout
     *
     * @throws Exception
     */
    public function setTimeoutForSmallTests($timeout)
    {
        if (!is_int($timeout)) {
            throw InvalidArgumentHelper::factory(1, 'integer');
        }

        $this->timeoutForSmallTests = $timeout;
    }

    /**
     * Sets the timeout for medium tests.
     *
     * @param int $timeout
     *
     * @throws Exception
     */
    public function setTimeoutForMediumTests($timeout)
    {
        if (!is_int($timeout)) {
            throw InvalidArgumentHelper::factory(1, 'integer');
        }

        $this->timeoutForMediumTests = $timeout;
    }

    /**
     * Sets the timeout for large tests.
     *
     * @param int $timeout
     *
     * @throws Exception
     */
    public function setTimeoutForLargeTests($timeout)
    {
        if (!is_int($timeout)) {
            throw InvalidArgumentHelper::factory(1, 'integer');
        }

        $this->timeoutForLargeTests = $timeout;
    }

    /**
     * Returns the set timeout for large tests.
     *
     * @return int
     */
    public function getTimeoutForLargeTests()
    {
        return $this->timeoutForLargeTests;
    }

    /**
     * @param bool $flag
     */
    public function setRegisterMockObjectsFromTestArgumentsRecursively($flag)
    {
        if (!is_bool($flag)) {
            throw InvalidArgumentHelper::factory(1, 'boolean');
        }

        $this->registerMockObjectsFromTestArgumentsRecursively = $flag;
    }

    /**
     * Returns the class hierarchy for a given class.
     *
     * @param string $className
     * @param bool   $asReflectionObjects
     *
     * @return array
     */
    protected function getHierarchy($className, $asReflectionObjects = false)
    {
        if ($asReflectionObjects) {
            $classes = [new ReflectionClass($className)];
        } else {
            $classes = [$className];
        }

        $done = false;

        while (!$done) {
            if ($asReflectionObjects) {
                $class = new ReflectionClass(
                    $classes[count($classes) - 1]->getName()
                );
            } else {
                $class = new ReflectionClass($classes[count($classes) - 1]);
            }

            $parent = $class->getParentClass();

            if ($parent !== false) {
                if ($asReflectionObjects) {
                    $classes[] = $parent;
                } else {
                    $classes[] = $parent->getName();
                }
            } else {
                $done = true;
            }
        }

        return $classes;
    }
}<|MERGE_RESOLUTION|>--- conflicted
+++ resolved
@@ -614,13 +614,9 @@
     {
         Assert::resetCount();
 
-<<<<<<< HEAD
+        $coversNothing = false;
+
         if ($test instanceof TestCase) {
-=======
-        $coversNothing = false;
-
-        if ($test instanceof PHPUnit_Framework_TestCase) {
->>>>>>> b6e71878
             $test->setRegisterMockObjectsFromTestArgumentsRecursively(
                 $this->registerMockObjectsFromTestArgumentsRecursively
             );
@@ -657,12 +653,8 @@
         }
 
         $collectCodeCoverage = $this->codeCoverage !== null &&
-<<<<<<< HEAD
-            !$test instanceof WarningTestCase;
-=======
-                               !$test instanceof PHPUnit_Framework_WarningTestCase &&
+                               !$test instanceof WarningTestCase &&
                                !$coversNothing;
->>>>>>> b6e71878
 
         if ($collectCodeCoverage) {
             $this->codeCoverage->start($test);
