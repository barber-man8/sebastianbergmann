--- conflicted
+++ resolved
@@ -412,19 +412,14 @@
                     str_replace(')', '', substr($method, $nameEnd + 1))
                 );
 
-<<<<<<< HEAD
                 foreach (range(0, count($args) - 1) as $i) {
-                    $args[$i] = substr($args[$i], strpos($args[$i], '$'));
-=======
-                foreach (\range(0, \count($args) - 1) as $i) {
-                    $parameterStart = \strpos($args[$i], '$');
+                    $parameterStart = strpos($args[$i], '$');
 
                     if (!$parameterStart) {
                         continue;
                     }
 
-                    $args[$i] = \substr($args[$i], $parameterStart);
->>>>>>> 075d8eec
+                    $args[$i] = substr($args[$i], $parameterStart);
                 }
 
                 $methodTemplate->setVar(
