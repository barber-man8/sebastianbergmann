--- conflicted
+++ resolved
@@ -1965,317 +1965,6 @@
     }
 
     /**
-<<<<<<< HEAD
-=======
-     * Assert the presence, absence, or count of elements in a document matching
-     * the CSS $selector, regardless of the contents of those elements.
-     *
-     * The first argument, $selector, is the CSS selector used to match
-     * the elements in the $actual document.
-     *
-     * The second argument, $count, can be either boolean or numeric.
-     * When boolean, it asserts for presence of elements matching the selector
-     * (true) or absence of elements (false).
-     * When numeric, it asserts the count of elements.
-     *
-     * assertSelectCount("#binder", true, $xml);  // any?
-     * assertSelectCount(".binder", 3, $xml);     // exactly 3?
-     *
-     * @param array          $selector
-     * @param int|bool|array $count
-     * @param mixed          $actual
-     * @param string         $message
-     * @param bool           $isHtml
-     *
-     * @since  Method available since Release 3.3.0
-     * @deprecated
-     * @codeCoverageIgnore
-     */
-    public static function assertSelectCount($selector, $count, $actual, $message = '', $isHtml = true)
-    {
-        trigger_error(__METHOD__ . ' is deprecated', E_USER_DEPRECATED);
-
-        self::assertSelectEquals(
-            $selector,
-            true,
-            $count,
-            $actual,
-            $message,
-            $isHtml
-        );
-    }
-
-    /**
-     * assertSelectRegExp("#binder .name", "/Mike|Derek/", true, $xml); // any?
-     * assertSelectRegExp("#binder .name", "/Mike|Derek/", 3, $xml);    // 3?
-     *
-     * @param array          $selector
-     * @param string         $pattern
-     * @param int|bool|array $count
-     * @param mixed          $actual
-     * @param string         $message
-     * @param bool           $isHtml
-     *
-     * @since  Method available since Release 3.3.0
-     * @deprecated
-     * @codeCoverageIgnore
-     */
-    public static function assertSelectRegExp($selector, $pattern, $count, $actual, $message = '', $isHtml = true)
-    {
-        trigger_error(__METHOD__ . ' is deprecated', E_USER_DEPRECATED);
-
-        self::assertSelectEquals(
-            $selector,
-            "regexp:$pattern",
-            $count,
-            $actual,
-            $message,
-            $isHtml
-        );
-    }
-
-    /**
-     * assertSelectEquals("#binder .name", "Chuck", true,  $xml);  // any?
-     * assertSelectEquals("#binder .name", "Chuck", false, $xml);  // none?
-     *
-     * @param array          $selector
-     * @param string         $content
-     * @param int|bool|array $count
-     * @param mixed          $actual
-     * @param string         $message
-     * @param bool           $isHtml
-     *
-     * @since  Method available since Release 3.3.0
-     * @deprecated
-     * @codeCoverageIgnore
-     */
-    public static function assertSelectEquals($selector, $content, $count, $actual, $message = '', $isHtml = true)
-    {
-        trigger_error(__METHOD__ . ' is deprecated', E_USER_DEPRECATED);
-
-        $tags = PHPUnit_Util_XML::cssSelect(
-            $selector,
-            $content,
-            $actual,
-            $isHtml
-        );
-
-        // assert specific number of elements
-        if (is_numeric($count)) {
-            $counted = $tags ? count($tags) : 0;
-            self::assertEquals($count, $counted, $message);
-        } // assert any elements exist if true, assert no elements exist if false
-        elseif (is_bool($count)) {
-            $any = count($tags) > 0 && $tags[0] instanceof DOMNode;
-
-            if ($count) {
-                self::assertTrue($any, $message);
-            } else {
-                self::assertFalse($any, $message);
-            }
-        } // check for range number of elements
-        elseif (is_array($count) &&
-                (isset($count['>']) || isset($count['<']) ||
-                isset($count['>=']) || isset($count['<=']))) {
-            $counted = $tags ? count($tags) : 0;
-
-            if (isset($count['>'])) {
-                self::assertTrue($counted > $count['>'], $message);
-            }
-
-            if (isset($count['>='])) {
-                self::assertTrue($counted >= $count['>='], $message);
-            }
-
-            if (isset($count['<'])) {
-                self::assertTrue($counted < $count['<'], $message);
-            }
-
-            if (isset($count['<='])) {
-                self::assertTrue($counted <= $count['<='], $message);
-            }
-        } else {
-            throw new PHPUnit_Framework_Exception;
-        }
-    }
-
-    /**
-     * Evaluate an HTML or XML string and assert its structure and/or contents.
-     *
-     * The first argument ($matcher) is an associative array that specifies the
-     * match criteria for the assertion:
-     *
-     *  - `id`           : the node with the given id attribute must match the
-     *                     corresponding value.
-     *  - `tag`          : the node type must match the corresponding value.
-     *  - `attributes`   : a hash. The node's attributes must match the
-     *                     corresponding values in the hash.
-     *  - `content`      : The text content must match the given value.
-     *  - `parent`       : a hash. The node's parent must match the
-     *                     corresponding hash.
-     *  - `child`        : a hash. At least one of the node's immediate children
-     *                     must meet the criteria described by the hash.
-     *  - `ancestor`     : a hash. At least one of the node's ancestors must
-     *                     meet the criteria described by the hash.
-     *  - `descendant`   : a hash. At least one of the node's descendants must
-     *                     meet the criteria described by the hash.
-     *  - `children`     : a hash, for counting children of a node.
-     *                     Accepts the keys:
-     *    - `count`        : a number which must equal the number of children
-     *                       that match
-     *    - `less_than`    : the number of matching children must be greater
-     *                       than this number
-     *    - `greater_than` : the number of matching children must be less than
-     *                       this number
-     *    - `only`         : another hash consisting of the keys to use to match
-     *                       on the children, and only matching children will be
-     *                       counted
-     *
-     * <code>
-     * // Matcher that asserts that there is an element with an id="my_id".
-     * $matcher = array('id' => 'my_id');
-     *
-     * // Matcher that asserts that there is a "span" tag.
-     * $matcher = array('tag' => 'span');
-     *
-     * // Matcher that asserts that there is a "span" tag with the content
-     * // "Hello World".
-     * $matcher = array('tag' => 'span', 'content' => 'Hello World');
-     *
-     * // Matcher that asserts that there is a "span" tag with content matching
-     * // the regular expression pattern.
-     * $matcher = array('tag' => 'span', 'content' => 'regexp:/Try P(HP|ython)/');
-     *
-     * // Matcher that asserts that there is a "span" with an "list" class
-     * // attribute.
-     * $matcher = array(
-     *   'tag'        => 'span',
-     *   'attributes' => array('class' => 'list')
-     * );
-     *
-     * // Matcher that asserts that there is a "span" inside of a "div".
-     * $matcher = array(
-     *   'tag'    => 'span',
-     *   'parent' => array('tag' => 'div')
-     * );
-     *
-     * // Matcher that asserts that there is a "span" somewhere inside a
-     * // "table".
-     * $matcher = array(
-     *   'tag'      => 'span',
-     *   'ancestor' => array('tag' => 'table')
-     * );
-     *
-     * // Matcher that asserts that there is a "span" with at least one "em"
-     * // child.
-     * $matcher = array(
-     *   'tag'   => 'span',
-     *   'child' => array('tag' => 'em')
-     * );
-     *
-     * // Matcher that asserts that there is a "span" containing a (possibly
-     * // nested) "strong" tag.
-     * $matcher = array(
-     *   'tag'        => 'span',
-     *   'descendant' => array('tag' => 'strong')
-     * );
-     *
-     * // Matcher that asserts that there is a "span" containing 5-10 "em" tags
-     * // as immediate children.
-     * $matcher = array(
-     *   'tag'      => 'span',
-     *   'children' => array(
-     *     'less_than'    => 11,
-     *     'greater_than' => 4,
-     *     'only'         => array('tag' => 'em')
-     *   )
-     * );
-     *
-     * // Matcher that asserts that there is a "div", with an "ul" ancestor and
-     * // a "li" parent (with class="enum"), and containing a "span" descendant
-     * // that contains an element with id="my_test" and the text "Hello World".
-     * $matcher = array(
-     *   'tag'        => 'div',
-     *   'ancestor'   => array('tag' => 'ul'),
-     *   'parent'     => array(
-     *     'tag'        => 'li',
-     *     'attributes' => array('class' => 'enum')
-     *   ),
-     *   'descendant' => array(
-     *     'tag'   => 'span',
-     *     'child' => array(
-     *       'id'      => 'my_test',
-     *       'content' => 'Hello World'
-     *     )
-     *   )
-     * );
-     *
-     * // Use assertTag() to apply a $matcher to a piece of $html.
-     * $this->assertTag($matcher, $html);
-     *
-     * // Use assertTag() to apply a $matcher to a piece of $xml.
-     * $this->assertTag($matcher, $xml, '', false);
-     * </code>
-     *
-     * The second argument ($actual) is a string containing either HTML or
-     * XML text to be tested.
-     *
-     * The third argument ($message) is an optional message that will be
-     * used if the assertion fails.
-     *
-     * The fourth argument ($html) is an optional flag specifying whether
-     * to load the $actual string into a DOMDocument using the HTML or
-     * XML load strategy.  It is true by default, which assumes the HTML
-     * load strategy.  In many cases, this will be acceptable for XML as well.
-     *
-     * @param array  $matcher
-     * @param string $actual
-     * @param string $message
-     * @param bool   $isHtml
-     *
-     * @since  Method available since Release 3.3.0
-     * @deprecated
-     * @codeCoverageIgnore
-     */
-    public static function assertTag($matcher, $actual, $message = '', $isHtml = true)
-    {
-        trigger_error(__METHOD__ . ' is deprecated', E_USER_DEPRECATED);
-
-        $dom     = PHPUnit_Util_XML::load($actual, $isHtml);
-        $tags    = PHPUnit_Util_XML::findNodes($dom, $matcher, $isHtml);
-        $matched = count($tags) > 0 && $tags[0] instanceof DOMNode;
-
-        self::assertTrue($matched, $message);
-    }
-
-    /**
-     * This assertion is the exact opposite of assertTag().
-     *
-     * Rather than asserting that $matcher results in a match, it asserts that
-     * $matcher does not match.
-     *
-     * @param array  $matcher
-     * @param string $actual
-     * @param string $message
-     * @param bool   $isHtml
-     *
-     * @since  Method available since Release 3.3.0
-     * @deprecated
-     * @codeCoverageIgnore
-     */
-    public static function assertNotTag($matcher, $actual, $message = '', $isHtml = true)
-    {
-        trigger_error(__METHOD__ . ' is deprecated', E_USER_DEPRECATED);
-
-        $dom     = PHPUnit_Util_XML::load($actual, $isHtml);
-        $tags    = PHPUnit_Util_XML::findNodes($dom, $matcher, $isHtml);
-        $matched = count($tags) > 0 && $tags[0] instanceof DOMNode;
-
-        self::assertFalse($matched, $message);
-    }
-
-    /**
->>>>>>> 516bfb83
      * Evaluates a PHPUnit_Framework_Constraint matcher object.
      *
      * @param mixed                        $value
@@ -2589,6 +2278,7 @@
      * Returns a PHPUnit_Framework_Constraint_IsFinite matcher object.
      *
      * @return PHPUnit_Framework_Constraint_IsFinite
+     *
      * @since  Method available since Release 5.0.0
      */
     public static function isFinite()
@@ -2600,6 +2290,7 @@
      * Returns a PHPUnit_Framework_Constraint_IsInfinite matcher object.
      *
      * @return PHPUnit_Framework_Constraint_IsInfinite
+     *
      * @since  Method available since Release 5.0.0
      */
     public static function isInfinite()
@@ -2611,6 +2302,7 @@
      * Returns a PHPUnit_Framework_Constraint_IsNan matcher object.
      *
      * @return PHPUnit_Framework_Constraint_IsNan
+     *
      * @since  Method available since Release 5.0.0
      */
     public static function isNan()
