<?php
/*
 * This file is part of PHPUnit.
 *
 * (c) Sebastian Bergmann <sebastian@phpunit.de>
 *
 * For the full copyright and license information, please view the LICENSE
 * file that was distributed with this source code.
 */

<<<<<<< HEAD
namespace PHPUnit\Util;

/**
 */
class ConfigurationGenerator
=======
class PHPUnit_Util_ConfigurationGenerator
>>>>>>> b14edb06
{
    /**
     * @var string
     */
    private $defaultTemplate = <<<EOT
<?xml version="1.0" encoding="UTF-8"?>
<phpunit xmlns:xsi="http://www.w3.org/2001/XMLSchema-instance"
         xsi:noNamespaceSchemaLocation="https://schema.phpunit.de/{phpunit_version}/phpunit.xsd"
         bootstrap="{bootstrap_script}"
         forceCoversAnnotation="true"
         beStrictAboutCoversAnnotation="true"
         beStrictAboutOutputDuringTests="true"
         beStrictAboutTodoAnnotatedTests="true"
         verbose="true">
    <testsuite>
        <directory suffix="Test.php">{tests_directory}</directory>
    </testsuite>

    <filter>
        <whitelist processUncoveredFilesFromWhitelist="true">
            <directory suffix=".php">{src_directory}</directory>
        </whitelist>
    </filter>
</phpunit>

EOT;

    /**
     * @param string $phpunitVersion
     * @param string $bootstrapScript
     * @param string $testsDirectory
     * @param string $srcDirectory
     *
     * @return string
     */
    public function generateDefaultConfiguration($phpunitVersion, $bootstrapScript, $testsDirectory, $srcDirectory)
    {
        return str_replace(
            [
                '{phpunit_version}',
                '{bootstrap_script}',
                '{tests_directory}',
                '{src_directory}'
            ],
            [
                $phpunitVersion,
                $bootstrapScript,
                $testsDirectory,
                $srcDirectory
            ],
            $this->defaultTemplate
        );
    }
}<|MERGE_RESOLUTION|>--- conflicted
+++ resolved
@@ -8,15 +8,9 @@
  * file that was distributed with this source code.
  */
 
-<<<<<<< HEAD
 namespace PHPUnit\Util;
 
-/**
- */
 class ConfigurationGenerator
-=======
-class PHPUnit_Util_ConfigurationGenerator
->>>>>>> b14edb06
 {
     /**
      * @var string
