--- conflicted
+++ resolved
@@ -47,13 +47,8 @@
                 if (strpos($out, 'socket://') === 0) {
                     $out = explode(':', str_replace('socket://', '', $out));
 
-<<<<<<< HEAD
-                    if (sizeof($out) != 2) {
+                    if (count($out) != 2) {
                         throw new Exception;
-=======
-                    if (count($out) != 2) {
-                        throw new PHPUnit_Framework_Exception;
->>>>>>> 8e25a16b
                     }
 
                     $this->out = fsockopen($out[0], $out[1]);
