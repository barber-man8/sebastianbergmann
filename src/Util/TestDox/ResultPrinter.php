--- conflicted
+++ resolved
@@ -141,15 +141,9 @@
     /**
      * A warning occurred.
      *
-<<<<<<< HEAD
      * @param Test    $test
      * @param Warning $e
      * @param float   $time
-=======
-     * @param PHPUnit_Framework_Test    $test
-     * @param PHPUnit_Framework_Warning $e
-     * @param float                     $time
->>>>>>> b14edb06
      */
     public function addWarning(Test $test, Warning $e, $time)
     {
@@ -198,15 +192,9 @@
     /**
      * Risky test.
      *
-<<<<<<< HEAD
      * @param Test       $test
      * @param \Exception $e
      * @param float      $time
-=======
-     * @param PHPUnit_Framework_Test $test
-     * @param Exception              $e
-     * @param float                  $time
->>>>>>> b14edb06
      */
     public function addRiskyTest(Test $test, \Exception $e, $time)
     {
@@ -221,15 +209,9 @@
     /**
      * Skipped test.
      *
-<<<<<<< HEAD
      * @param Test       $test
      * @param \Exception $e
      * @param float      $time
-=======
-     * @param PHPUnit_Framework_Test $test
-     * @param Exception              $e
-     * @param float                  $time
->>>>>>> b14edb06
      */
     public function addSkippedTest(Test $test, \Exception $e, $time)
     {
@@ -244,11 +226,7 @@
     /**
      * A testsuite started.
      *
-<<<<<<< HEAD
      * @param TestSuite $suite
-=======
-     * @param PHPUnit_Framework_TestSuite $suite
->>>>>>> b14edb06
      */
     public function startTestSuite(TestSuite $suite)
     {
@@ -257,11 +235,7 @@
     /**
      * A testsuite ended.
      *
-<<<<<<< HEAD
      * @param TestSuite $suite
-=======
-     * @param PHPUnit_Framework_TestSuite $suite
->>>>>>> b14edb06
      */
     public function endTestSuite(TestSuite $suite)
     {
@@ -345,11 +319,6 @@
         $this->currentTestMethodPrettified = null;
     }
 
-<<<<<<< HEAD
-    /**
-     */
-=======
->>>>>>> b14edb06
     protected function doEndClass()
     {
         foreach ($this->tests as $name => $data) {
