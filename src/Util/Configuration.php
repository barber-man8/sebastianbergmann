<?php
/*
 * This file is part of PHPUnit.
 *
 * (c) Sebastian Bergmann <sebastian@phpunit.de>
 *
 * For the full copyright and license information, please view the LICENSE
 * file that was distributed with this source code.
 */
namespace PHPUnit\Util;

use DOMElement;
use DOMXPath;
use File_Iterator_Facade;
use PHPUnit\Framework\Exception;
use PHPUnit\Framework\TestSuite;
use PHPUnit\TextUI\ResultPrinter;

/**
 * Wrapper for the PHPUnit XML configuration file.
 *
 * Example XML configuration file:
 * <code>
 * <?xml version="1.0" encoding="utf-8" ?>
 *
 * <phpunit backupGlobals="false"
 *          backupStaticAttributes="false"
 *          bootstrap="/path/to/bootstrap.php"
 *          cacheTokens="false"
 *          columns="80"
 *          colors="false"
 *          stderr="false"
 *          convertDeprecationsToExceptions="true"
 *          convertErrorsToExceptions="true"
 *          convertNoticesToExceptions="true"
 *          convertWarningsToExceptions="true"
 *          forceCoversAnnotation="false"
 *          processIsolation="false"
 *          stopOnError="false"
 *          stopOnFailure="false"
 *          stopOnWarning="false"
 *          stopOnIncomplete="false"
 *          stopOnRisky="false"
 *          stopOnSkipped="false"
 *          failOnWarning="false"
 *          failOnRisky="false"
 *          extensionsDirectory="tools/phpunit.d"
 *          printerClass="PHPUnit\TextUI\ResultPrinter"
 *          testSuiteLoaderClass="PHPUnit\Runner\StandardTestSuiteLoader"
 *          defaultTestSuite=""
 *          beStrictAboutChangesToGlobalState="false"
 *          beStrictAboutCoversAnnotation="false"
 *          beStrictAboutOutputDuringTests="false"
 *          beStrictAboutResourceUsageDuringSmallTests="false"
 *          beStrictAboutTestsThatDoNotTestAnything="false"
 *          beStrictAboutTodoAnnotatedTests="false"
 *          enforceTimeLimit="false"
 *          ignoreDeprecatedCodeUnitsFromCodeCoverage="false"
 *          timeoutForSmallTests="1"
 *          timeoutForMediumTests="10"
 *          timeoutForLargeTests="60"
 *          verbose="false"
 *          reverseDefectList="false"
 *          registerMockObjectsFromTestArgumentsRecursively="false">
 *   <testsuites>
 *     <testsuite name="My Test Suite">
 *       <directory suffix="Test.php" phpVersion="5.3.0" phpVersionOperator=">=">/path/to/files</directory>
 *       <file phpVersion="5.3.0" phpVersionOperator=">=">/path/to/MyTest.php</file>
 *       <exclude>/path/to/files/exclude</exclude>
 *     </testsuite>
 *   </testsuites>
 *
 *   <groups>
 *     <include>
 *       <group>name</group>
 *     </include>
 *     <exclude>
 *       <group>name</group>
 *     </exclude>
 *   </groups>
 *
 *   <testdoxGroups>
 *     <include>
 *       <group>name</group>
 *     </include>
 *     <exclude>
 *       <group>name</group>
 *     </exclude>
 *   </testdoxGroups>
 *
 *   <filter>
 *     <whitelist addUncoveredFilesFromWhitelist="true"
 *                processUncoveredFilesFromWhitelist="false">
 *       <directory suffix=".php">/path/to/files</directory>
 *       <file>/path/to/file</file>
 *       <exclude>
 *         <directory suffix=".php">/path/to/files</directory>
 *         <file>/path/to/file</file>
 *       </exclude>
 *     </whitelist>
 *   </filter>
 *
 *   <listeners>
 *     <listener class="MyListener" file="/optional/path/to/MyListener.php">
 *       <arguments>
 *         <array>
 *           <element key="0">
 *             <string>Sebastian</string>
 *           </element>
 *         </array>
 *         <integer>22</integer>
 *         <string>April</string>
 *         <double>19.78</double>
 *         <null/>
 *         <object class="stdClass"/>
 *         <file>MyRelativeFile.php</file>
 *         <directory>MyRelativeDir</directory>
 *       </arguments>
 *     </listener>
 *   </listeners>
 *
 *   <logging>
 *     <log type="coverage-html" target="/tmp/report" lowUpperBound="50" highLowerBound="90"/>
 *     <log type="coverage-clover" target="/tmp/clover.xml"/>
 *     <log type="coverage-crap4j" target="/tmp/crap.xml" threshold="30"/>
 *     <log type="json" target="/tmp/logfile.json"/>
 *     <log type="plain" target="/tmp/logfile.txt"/>
 *     <log type="teamcity" target="/tmp/logfile.txt"/>
 *     <log type="junit" target="/tmp/logfile.xml"/>
 *     <log type="testdox-html" target="/tmp/testdox.html"/>
 *     <log type="testdox-text" target="/tmp/testdox.txt"/>
 *     <log type="testdox-xml" target="/tmp/testdox.xml"/>
 *   </logging>
 *
 *   <php>
 *     <includePath>.</includePath>
 *     <ini name="foo" value="bar"/>
 *     <const name="foo" value="bar"/>
 *     <var name="foo" value="bar"/>
 *     <env name="foo" value="bar"/>
 *     <post name="foo" value="bar"/>
 *     <get name="foo" value="bar"/>
 *     <cookie name="foo" value="bar"/>
 *     <server name="foo" value="bar"/>
 *     <files name="foo" value="bar"/>
 *     <request name="foo" value="bar"/>
 *   </php>
 * </phpunit>
 * </code>
 */
final class Configuration
{
    /**
     * @var \DOMDocument
     */
    private $document;

    /**
     * @var DOMXPath
     */
    private $xpath;

    /**
     * @var string
     */
    private $filename;

    /**
     * @var self[]
     */
    private static $instances = [];

    /**
     * Loads a PHPUnit configuration file.
     *
     * @param string $filename
     *
     * @throws Exception
     */
    private function __construct(string $filename)
    {
        $this->filename = $filename;
        $this->document = Xml::loadFile($filename, false, true, true);
        $this->xpath    = new DOMXPath($this->document);
    }

<<<<<<< HEAD
    private function __clone()
=======
    /**
     * @codeCoverageIgnore
     */
    final private function __clone()
>>>>>>> 0d4a3949
    {
    }

    /**
     * Returns a PHPUnit configuration object.
     *
     * @param string $filename
     *
     * @throws Exception
     *
     * @return Configuration
     */
    public static function getInstance(string $filename): self
    {
        $realPath = \realpath($filename);

        if ($realPath === false) {
            throw new Exception(
                \sprintf(
                    'Could not read "%s".',
                    $filename
                )
            );
        }

        /** @var string $realPath */
        if (!isset(self::$instances[$realPath])) {
            self::$instances[$realPath] = new self($realPath);
        }

        return self::$instances[$realPath];
    }

    /**
     * Returns the real path to the configuration file.
     *
     * @return string
     */
    public function getFilename(): string
    {
        return $this->filename;
    }

    /**
     * Returns the configuration for SUT filtering.
     *
     * @return array
     */
    public function getFilterConfiguration(): array
    {
        $addUncoveredFilesFromWhitelist     = true;
        $processUncoveredFilesFromWhitelist = false;
        $includeDirectory                   = [];
        $includeFile                        = [];
        $excludeDirectory                   = [];
        $excludeFile                        = [];

        $tmp = $this->xpath->query('filter/whitelist');

        if ($tmp->length === 1) {
            if ($tmp->item(0)->hasAttribute('addUncoveredFilesFromWhitelist')) {
                $addUncoveredFilesFromWhitelist = $this->getBoolean(
                    (string) $tmp->item(0)->getAttribute(
                        'addUncoveredFilesFromWhitelist'
                    ),
                    true
                );
            }

            if ($tmp->item(0)->hasAttribute('processUncoveredFilesFromWhitelist')) {
                $processUncoveredFilesFromWhitelist = $this->getBoolean(
                    (string) $tmp->item(0)->getAttribute(
                        'processUncoveredFilesFromWhitelist'
                    ),
                    false
                );
            }

            $includeDirectory = $this->readFilterDirectories(
                'filter/whitelist/directory'
            );

            $includeFile = $this->readFilterFiles(
                'filter/whitelist/file'
            );

            $excludeDirectory = $this->readFilterDirectories(
                'filter/whitelist/exclude/directory'
            );

            $excludeFile = $this->readFilterFiles(
                'filter/whitelist/exclude/file'
            );
        }

        return [
            'whitelist' => [
                'addUncoveredFilesFromWhitelist'     => $addUncoveredFilesFromWhitelist,
                'processUncoveredFilesFromWhitelist' => $processUncoveredFilesFromWhitelist,
                'include'                            => [
                    'directory' => $includeDirectory,
                    'file'      => $includeFile
                ],
                'exclude' => [
                    'directory' => $excludeDirectory,
                    'file'      => $excludeFile
                ]
            ]
        ];
    }

    /**
     * Returns the configuration for groups.
     *
     * @return array
     */
    public function getGroupConfiguration(): array
    {
        return $this->parseGroupConfiguration('groups');
    }

    /**
     * Returns the configuration for testdox groups.
     *
     * @return array
     */
    public function getTestdoxGroupConfiguration(): array
    {
        return $this->parseGroupConfiguration('testdoxGroups');
    }

    /**
     * Returns the configuration for listeners.
     *
     * @return array
     */
    public function getListenerConfiguration(): array
    {
        $result = [];

        foreach ($this->xpath->query('listeners/listener') as $listener) {
            /** @var DOMElement $listener */
            $class     = (string) $listener->getAttribute('class');
            $file      = '';
            $arguments = [];

            if ($listener->getAttribute('file')) {
                $file = $this->toAbsolutePath(
                    (string) $listener->getAttribute('file'),
                    true
                );
            }

            foreach ($listener->childNodes as $node) {
                if (!$node instanceof DOMElement) {
                    continue;
                }

                if (!$node->tagName === 'arguments') {
                    continue;
                }

                foreach ($node->childNodes as $argument) {
                    if (!$argument instanceof DOMElement) {
                        continue;
                    }

                    if ($argument->tagName === 'file' || $argument->tagName === 'directory') {
                        $arguments[] = $this->toAbsolutePath((string) $argument->textContent);
                    } else {
                        $arguments[] = Xml::xmlToVariable($argument);
                    }
                }
            }

            $result[] = [
                'class'     => $class,
                'file'      => $file,
                'arguments' => $arguments
            ];
        }

        return $result;
    }

    /**
     * Returns the logging configuration.
     *
     * @return array
     */
    public function getLoggingConfiguration(): array
    {
        $result = [];

        foreach ($this->xpath->query('logging/log') as $log) {
            /** @var DOMElement $log */
            $type   = (string) $log->getAttribute('type');
            $target = (string) $log->getAttribute('target');

            if (!$target) {
                continue;
            }

            $target = $this->toAbsolutePath($target);

            if ($type === 'coverage-html') {
                if ($log->hasAttribute('lowUpperBound')) {
                    $result['lowUpperBound'] = $this->getInteger(
                        (string) $log->getAttribute('lowUpperBound'),
                        50
                    );
                }

                if ($log->hasAttribute('highLowerBound')) {
                    $result['highLowerBound'] = $this->getInteger(
                        (string) $log->getAttribute('highLowerBound'),
                        90
                    );
                }
            } elseif ($type === 'coverage-crap4j') {
                if ($log->hasAttribute('threshold')) {
                    $result['crap4jThreshold'] = $this->getInteger(
                        (string) $log->getAttribute('threshold'),
                        30
                    );
                }
            } elseif ($type === 'coverage-text') {
                if ($log->hasAttribute('showUncoveredFiles')) {
                    $result['coverageTextShowUncoveredFiles'] = $this->getBoolean(
                        (string) $log->getAttribute('showUncoveredFiles'),
                        false
                    );
                }
                if ($log->hasAttribute('showOnlySummary')) {
                    $result['coverageTextShowOnlySummary'] = $this->getBoolean(
                        (string) $log->getAttribute('showOnlySummary'),
                        false
                    );
                }
            }

            $result[$type] = $target;
        }

        return $result;
    }

    /**
     * Returns the PHP configuration.
     *
     * @return array
     */
    public function getPHPConfiguration(): array
    {
        $result = [
            'include_path' => [],
            'ini'          => [],
            'const'        => [],
            'var'          => [],
            'env'          => [],
            'post'         => [],
            'get'          => [],
            'cookie'       => [],
            'server'       => [],
            'files'        => [],
            'request'      => []
        ];

        foreach ($this->xpath->query('php/includePath') as $includePath) {
            $path = (string) $includePath->textContent;

            if ($path) {
                $result['include_path'][] = $this->toAbsolutePath($path);
            }
        }

        foreach ($this->xpath->query('php/ini') as $ini) {
            /** @var DOMElement $ini */
            $name  = (string) $ini->getAttribute('name');
            $value = (string) $ini->getAttribute('value');

            $result['ini'][$name]['value'] = $value;
        }

        foreach ($this->xpath->query('php/const') as $const) {
            /** @var DOMElement $const */
            $name  = (string) $const->getAttribute('name');
            $value = (string) $const->getAttribute('value');

            $result['const'][$name]['value'] = $this->getBoolean($value, $value);
        }

        foreach (['var', 'env', 'post', 'get', 'cookie', 'server', 'files', 'request'] as $array) {
            foreach ($this->xpath->query('php/' . $array) as $var) {
                /** @var DOMElement $var */
                $name     = (string) $var->getAttribute('name');
                $value    = (string) $var->getAttribute('value');
                $verbatim = false;

                if ($var->hasAttribute('verbatim')) {
                    $verbatim                          = $this->getBoolean($var->getAttribute('verbatim'), false);
                    $result[$array][$name]['verbatim'] = $verbatim;
                }

                if ($var->hasAttribute('force')) {
                    $force                          = $this->getBoolean($var->getAttribute('force'), false);
                    $result[$array][$name]['force'] = $force;
                }

                if (!$verbatim) {
                    $value = $this->getBoolean($value, $value);
                }

                $result[$array][$name]['value'] = $value;
            }
        }

        return $result;
    }

    /**
     * Handles the PHP configuration.
     */
    public function handlePHPConfiguration(): void
    {
        $configuration = $this->getPHPConfiguration();

        if (!empty($configuration['include_path'])) {
            \ini_set(
                'include_path',
                \implode(PATH_SEPARATOR, $configuration['include_path']) .
                PATH_SEPARATOR .
                \ini_get('include_path')
            );
        }

        foreach ($configuration['ini'] as $name => $data) {
            $value = $data['value'];

            if (\defined($value)) {
                $value = (string) \constant($value);
            }

            \ini_set($name, $value);
        }

        foreach ($configuration['const'] as $name => $data) {
            $value = $data['value'];

            if (!\defined($name)) {
                \define($name, $value);
            }
        }

        foreach (['var', 'post', 'get', 'cookie', 'server', 'files', 'request'] as $array) {
            /*
             * @see https://github.com/sebastianbergmann/phpunit/issues/277
             */
            switch ($array) {
                case 'var':
                    $target = &$GLOBALS;

                    break;

                case 'server':
                    $target = &$_SERVER;

                    break;

                default:
                    $target = &$GLOBALS['_' . \strtoupper($array)];

                    break;
            }

            foreach ($configuration[$array] as $name => $data) {
                $target[$name] = $data['value'];
            }
        }

        foreach ($configuration['env'] as $name => $data) {
            $value = $data['value'];
            $force = $data['force'] ?? false;

            if ($force || \getenv($name) === false) {
                \putenv("{$name}={$value}");
            }

            if (!isset($_ENV[$name])) {
                $_ENV[$name] = $value;
            }

            if ($force === true) {
                $_ENV[$name] = $value;
            }
        }
    }

    /**
     * Returns the PHPUnit configuration.
     *
     * @return array
     */
    public function getPHPUnitConfiguration(): array
    {
        $result = [];
        $root   = $this->document->documentElement;

        if ($root->hasAttribute('cacheTokens')) {
            $result['cacheTokens'] = $this->getBoolean(
                (string) $root->getAttribute('cacheTokens'),
                false
            );
        }

        if ($root->hasAttribute('columns')) {
            $columns = (string) $root->getAttribute('columns');

            if ($columns === 'max') {
                $result['columns'] = 'max';
            } else {
                $result['columns'] = $this->getInteger($columns, 80);
            }
        }

        if ($root->hasAttribute('colors')) {
            /* only allow boolean for compatibility with previous versions
              'always' only allowed from command line */
            if ($this->getBoolean($root->getAttribute('colors'), false)) {
                $result['colors'] = ResultPrinter::COLOR_AUTO;
            } else {
                $result['colors'] = ResultPrinter::COLOR_NEVER;
            }
        }

        /*
         * @see https://github.com/sebastianbergmann/phpunit/issues/657
         */
        if ($root->hasAttribute('stderr')) {
            $result['stderr'] = $this->getBoolean(
                (string) $root->getAttribute('stderr'),
                false
            );
        }

        if ($root->hasAttribute('backupGlobals')) {
            $result['backupGlobals'] = $this->getBoolean(
                (string) $root->getAttribute('backupGlobals'),
                false
            );
        }

        if ($root->hasAttribute('backupStaticAttributes')) {
            $result['backupStaticAttributes'] = $this->getBoolean(
                (string) $root->getAttribute('backupStaticAttributes'),
                false
            );
        }

        if ($root->getAttribute('bootstrap')) {
            $result['bootstrap'] = $this->toAbsolutePath(
                (string) $root->getAttribute('bootstrap')
            );
        }

        if ($root->hasAttribute('convertDeprecationsToExceptions')) {
            $result['convertDeprecationsToExceptions'] = $this->getBoolean(
                (string) $root->getAttribute('convertDeprecationsToExceptions'),
                true
            );
        }

        if ($root->hasAttribute('convertErrorsToExceptions')) {
            $result['convertErrorsToExceptions'] = $this->getBoolean(
                (string) $root->getAttribute('convertErrorsToExceptions'),
                true
            );
        }

        if ($root->hasAttribute('convertNoticesToExceptions')) {
            $result['convertNoticesToExceptions'] = $this->getBoolean(
                (string) $root->getAttribute('convertNoticesToExceptions'),
                true
            );
        }

        if ($root->hasAttribute('convertWarningsToExceptions')) {
            $result['convertWarningsToExceptions'] = $this->getBoolean(
                (string) $root->getAttribute('convertWarningsToExceptions'),
                true
            );
        }

        if ($root->hasAttribute('forceCoversAnnotation')) {
            $result['forceCoversAnnotation'] = $this->getBoolean(
                (string) $root->getAttribute('forceCoversAnnotation'),
                false
            );
        }

        if ($root->hasAttribute('disableCodeCoverageIgnore')) {
            $result['disableCodeCoverageIgnore'] = $this->getBoolean(
                (string) $root->getAttribute('disableCodeCoverageIgnore'),
                false
            );
        }

        if ($root->hasAttribute('processIsolation')) {
            $result['processIsolation'] = $this->getBoolean(
                (string) $root->getAttribute('processIsolation'),
                false
            );
        }

        if ($root->hasAttribute('stopOnError')) {
            $result['stopOnError'] = $this->getBoolean(
                (string) $root->getAttribute('stopOnError'),
                false
            );
        }

        if ($root->hasAttribute('stopOnFailure')) {
            $result['stopOnFailure'] = $this->getBoolean(
                (string) $root->getAttribute('stopOnFailure'),
                false
            );
        }

        if ($root->hasAttribute('stopOnWarning')) {
            $result['stopOnWarning'] = $this->getBoolean(
                (string) $root->getAttribute('stopOnWarning'),
                false
            );
        }

        if ($root->hasAttribute('stopOnIncomplete')) {
            $result['stopOnIncomplete'] = $this->getBoolean(
                (string) $root->getAttribute('stopOnIncomplete'),
                false
            );
        }

        if ($root->hasAttribute('stopOnRisky')) {
            $result['stopOnRisky'] = $this->getBoolean(
                (string) $root->getAttribute('stopOnRisky'),
                false
            );
        }

        if ($root->hasAttribute('stopOnSkipped')) {
            $result['stopOnSkipped'] = $this->getBoolean(
                (string) $root->getAttribute('stopOnSkipped'),
                false
            );
        }

        if ($root->hasAttribute('failOnWarning')) {
            $result['failOnWarning'] = $this->getBoolean(
                (string) $root->getAttribute('failOnWarning'),
                false
            );
        }

        if ($root->hasAttribute('failOnRisky')) {
            $result['failOnRisky'] = $this->getBoolean(
                (string) $root->getAttribute('failOnRisky'),
                false
            );
        }

        if ($root->hasAttribute('testSuiteLoaderClass')) {
            $result['testSuiteLoaderClass'] = (string) $root->getAttribute(
                'testSuiteLoaderClass'
            );
        }

        if ($root->hasAttribute('defaultTestSuite')) {
            $result['defaultTestSuite'] = (string) $root->getAttribute(
                'defaultTestSuite'
            );
        }

        if ($root->getAttribute('testSuiteLoaderFile')) {
            $result['testSuiteLoaderFile'] = $this->toAbsolutePath(
                (string) $root->getAttribute('testSuiteLoaderFile')
            );
        }

        if ($root->hasAttribute('printerClass')) {
            $result['printerClass'] = (string) $root->getAttribute(
                'printerClass'
            );
        }

        if ($root->getAttribute('printerFile')) {
            $result['printerFile'] = $this->toAbsolutePath(
                (string) $root->getAttribute('printerFile')
            );
        }

        if ($root->hasAttribute('beStrictAboutChangesToGlobalState')) {
            $result['beStrictAboutChangesToGlobalState'] = $this->getBoolean(
                (string) $root->getAttribute('beStrictAboutChangesToGlobalState'),
                false
            );
        }

        if ($root->hasAttribute('beStrictAboutOutputDuringTests')) {
            $result['disallowTestOutput'] = $this->getBoolean(
                (string) $root->getAttribute('beStrictAboutOutputDuringTests'),
                false
            );
        }

        if ($root->hasAttribute('beStrictAboutResourceUsageDuringSmallTests')) {
            $result['beStrictAboutResourceUsageDuringSmallTests'] = $this->getBoolean(
                (string) $root->getAttribute('beStrictAboutResourceUsageDuringSmallTests'),
                false
            );
        }

        if ($root->hasAttribute('beStrictAboutTestsThatDoNotTestAnything')) {
            $result['reportUselessTests'] = $this->getBoolean(
                (string) $root->getAttribute('beStrictAboutTestsThatDoNotTestAnything'),
                true
            );
        }

        if ($root->hasAttribute('beStrictAboutTodoAnnotatedTests')) {
            $result['disallowTodoAnnotatedTests'] = $this->getBoolean(
                (string) $root->getAttribute('beStrictAboutTodoAnnotatedTests'),
                false
            );
        }

        if ($root->hasAttribute('beStrictAboutCoversAnnotation')) {
            $result['strictCoverage'] = $this->getBoolean(
                (string) $root->getAttribute('beStrictAboutCoversAnnotation'),
                false
            );
        }

        if ($root->hasAttribute('enforceTimeLimit')) {
            $result['enforceTimeLimit'] = $this->getBoolean(
                (string) $root->getAttribute('enforceTimeLimit'),
                false
            );
        }

        if ($root->hasAttribute('ignoreDeprecatedCodeUnitsFromCodeCoverage')) {
            $result['ignoreDeprecatedCodeUnitsFromCodeCoverage'] = $this->getBoolean(
                (string) $root->getAttribute('ignoreDeprecatedCodeUnitsFromCodeCoverage'),
                false
            );
        }

        if ($root->hasAttribute('timeoutForSmallTests')) {
            $result['timeoutForSmallTests'] = $this->getInteger(
                (string) $root->getAttribute('timeoutForSmallTests'),
                1
            );
        }

        if ($root->hasAttribute('timeoutForMediumTests')) {
            $result['timeoutForMediumTests'] = $this->getInteger(
                (string) $root->getAttribute('timeoutForMediumTests'),
                10
            );
        }

        if ($root->hasAttribute('timeoutForLargeTests')) {
            $result['timeoutForLargeTests'] = $this->getInteger(
                (string) $root->getAttribute('timeoutForLargeTests'),
                60
            );
        }

        if ($root->hasAttribute('reverseDefectList')) {
            $result['reverseDefectList'] = $this->getBoolean(
                (string) $root->getAttribute('reverseDefectList'),
                false
            );
        }

        if ($root->hasAttribute('verbose')) {
            $result['verbose'] = $this->getBoolean(
                (string) $root->getAttribute('verbose'),
                false
            );
        }

        if ($root->hasAttribute('registerMockObjectsFromTestArgumentsRecursively')) {
            $result['registerMockObjectsFromTestArgumentsRecursively'] = $this->getBoolean(
                (string) $root->getAttribute('registerMockObjectsFromTestArgumentsRecursively'),
                false
            );
        }

        if ($root->hasAttribute('extensionsDirectory')) {
            $result['extensionsDirectory'] = $this->toAbsolutePath(
                (string) $root->getAttribute(
                    'extensionsDirectory'
                )
            );
        }

        return $result;
    }

    /**
     * Returns the test suite configuration.
     *
     * @param string $testSuiteFilter
     *
     * @throws Exception
     *
     * @return TestSuite
     */
    public function getTestSuiteConfiguration(string $testSuiteFilter = ''): TestSuite
    {
        $testSuiteNodes = $this->xpath->query('testsuites/testsuite');

        if ($testSuiteNodes->length === 0) {
            $testSuiteNodes = $this->xpath->query('testsuite');
        }

        if ($testSuiteNodes->length === 1) {
            return $this->getTestSuite($testSuiteNodes->item(0), $testSuiteFilter);
        }

        $suite = new TestSuite;

        foreach ($testSuiteNodes as $testSuiteNode) {
            $suite->addTestSuite(
                $this->getTestSuite($testSuiteNode, $testSuiteFilter)
            );
        }

        return $suite;
    }

    /**
     * Returns the test suite names from the configuration.
     *
     * @return array
     */
    public function getTestSuiteNames(): array
    {
        $names = [];

        foreach ($this->xpath->query('*/testsuite') as $node) {
            /* @var DOMElement $node */
            $names[] = $node->getAttribute('name');
        }

        return $names;
    }

    /**
     * @param DOMElement $testSuiteNode
     * @param string     $testSuiteFilter
     *
     * @throws \PHPUnit\Framework\Exception
     *
     * @return TestSuite
     */
    private function getTestSuite(DOMElement $testSuiteNode, string $testSuiteFilter = ''): TestSuite
    {
        if ($testSuiteNode->hasAttribute('name')) {
            $suite = new TestSuite(
                (string) $testSuiteNode->getAttribute('name')
            );
        } else {
            $suite = new TestSuite;
        }

        $exclude = [];

        foreach ($testSuiteNode->getElementsByTagName('exclude') as $excludeNode) {
            $excludeFile = (string) $excludeNode->textContent;
            if ($excludeFile) {
                $exclude[] = $this->toAbsolutePath($excludeFile);
            }
        }

        $fileIteratorFacade = new File_Iterator_Facade;
        $testSuiteFilter    = $testSuiteFilter ? \explode(',', $testSuiteFilter) : [];

        foreach ($testSuiteNode->getElementsByTagName('directory') as $directoryNode) {
            /** @var DOMElement $directoryNode */
            if (!empty($testSuiteFilter) && !\in_array($directoryNode->parentNode->getAttribute('name'), $testSuiteFilter)) {
                continue;
            }

            $directory = (string) $directoryNode->textContent;

            if (empty($directory)) {
                continue;
            }

            $phpVersion         = PHP_VERSION;
            $phpVersionOperator = '>=';
            $prefix             = '';
            $suffix             = 'Test.php';

            if ($directoryNode->hasAttribute('phpVersion')) {
                $phpVersion = (string) $directoryNode->getAttribute('phpVersion');
            }

            if ($directoryNode->hasAttribute('phpVersionOperator')) {
                $phpVersionOperator = (string) $directoryNode->getAttribute('phpVersionOperator');
            }

            if (!\version_compare(PHP_VERSION, $phpVersion, $phpVersionOperator)) {
                continue;
            }

            if ($directoryNode->hasAttribute('prefix')) {
                $prefix = (string) $directoryNode->getAttribute('prefix');
            }

            if ($directoryNode->hasAttribute('suffix')) {
                $suffix = (string) $directoryNode->getAttribute('suffix');
            }

            $files = $fileIteratorFacade->getFilesAsArray(
                $this->toAbsolutePath($directory),
                $suffix,
                $prefix,
                $exclude
            );

            $suite->addTestFiles($files);
        }

        foreach ($testSuiteNode->getElementsByTagName('file') as $fileNode) {
            /** @var DOMElement $fileNode */
            if (!empty($testSuiteFilter) && !\in_array($fileNode->parentNode->getAttribute('name'), $testSuiteFilter)) {
                continue;
            }

            $file = (string) $fileNode->textContent;

            if (empty($file)) {
                continue;
            }

            $file = $fileIteratorFacade->getFilesAsArray(
                $this->toAbsolutePath($file)
            );

            if (!isset($file[0])) {
                continue;
            }

            $file               = $file[0];
            $phpVersion         = PHP_VERSION;
            $phpVersionOperator = '>=';

            if ($fileNode->hasAttribute('phpVersion')) {
                $phpVersion = (string) $fileNode->getAttribute('phpVersion');
            }

            if ($fileNode->hasAttribute('phpVersionOperator')) {
                $phpVersionOperator = (string) $fileNode->getAttribute('phpVersionOperator');
            }

            if (!\version_compare(PHP_VERSION, $phpVersion, $phpVersionOperator)) {
                continue;
            }

            $suite->addTestFile($file);
        }

        return $suite;
    }

    /**
     * if $value is 'false' or 'true', this returns the value that $value represents.
     * Otherwise, returns $default, which may be a string in rare cases.
     * See PHPUnit\Util\ConfigurationTest::testPHPConfigurationIsReadCorrectly
     *
     * @param string      $value
     * @param bool|string $default
     *
     * @return bool|string
     */
    private function getBoolean(string $value, $default)
    {
        if (\strtolower($value) === 'false') {
            return false;
        }

        if (\strtolower($value) === 'true') {
            return true;
        }

        return $default;
    }

    /**
     * @param string $value
     * @param int    $default
     *
     * @return int
     */
    private function getInteger(string $value, $default): int
    {
        if (\is_numeric($value)) {
            return (int) $value;
        }

        return $default;
    }

    /**
     * @param string $query
     *
     * @return array
     */
    private function readFilterDirectories(string $query): array
    {
        $directories = [];

        foreach ($this->xpath->query($query) as $directoryNode) {
            /** @var DOMElement $directoryNode */
            $directoryPath = (string) $directoryNode->textContent;

            if (!$directoryPath) {
                continue;
            }

            $prefix = '';
            $suffix = '.php';
            $group  = 'DEFAULT';

            if ($directoryNode->hasAttribute('prefix')) {
                $prefix = (string) $directoryNode->getAttribute('prefix');
            }

            if ($directoryNode->hasAttribute('suffix')) {
                $suffix = (string) $directoryNode->getAttribute('suffix');
            }

            if ($directoryNode->hasAttribute('group')) {
                $group = (string) $directoryNode->getAttribute('group');
            }

            $directories[] = [
                'path'   => $this->toAbsolutePath($directoryPath),
                'prefix' => $prefix,
                'suffix' => $suffix,
                'group'  => $group
            ];
        }

        return $directories;
    }

    /**
     * @param string $query
     *
     * @return string[]
     */
    private function readFilterFiles(string $query): array
    {
        $files = [];

        foreach ($this->xpath->query($query) as $file) {
            $filePath = (string) $file->textContent;

            if ($filePath) {
                $files[] = $this->toAbsolutePath($filePath);
            }
        }

        return $files;
    }

    private function toAbsolutePath(string $path, bool $useIncludePath = false): string
    {
        $path = \trim($path);

        if ($path[0] === '/') {
            return $path;
        }

        // Matches the following on Windows:
        //  - \\NetworkComputer\Path
        //  - \\.\D:
        //  - \\.\c:
        //  - C:\Windows
        //  - C:\windows
        //  - C:/windows
        //  - c:/windows
        if (\defined('PHP_WINDOWS_VERSION_BUILD') &&
            ($path[0] === '\\' || (\strlen($path) >= 3 && \preg_match('#^[A-Z]\:[/\\\]#i', \substr($path, 0, 3))))) {
            return $path;
        }

        if (\strpos($path, '://') !== false) {
            return $path;
        }

        $file = \dirname($this->filename) . DIRECTORY_SEPARATOR . $path;

        if ($useIncludePath && !\file_exists($file)) {
            $includePathFile = \stream_resolve_include_path($path);

            if ($includePathFile) {
                $file = $includePathFile;
            }
        }

        return $file;
    }

    private function parseGroupConfiguration(string $root): array
    {
        $groups = [
            'include' => [],
            'exclude' => []
        ];

        foreach ($this->xpath->query($root . '/include/group') as $group) {
            $groups['include'][] = (string) $group->textContent;
        }

        foreach ($this->xpath->query($root . '/exclude/group') as $group) {
            $groups['exclude'][] = (string) $group->textContent;
        }

        return $groups;
    }
}<|MERGE_RESOLUTION|>--- conflicted
+++ resolved
@@ -184,14 +184,10 @@
         $this->xpath    = new DOMXPath($this->document);
     }
 
-<<<<<<< HEAD
+    /**
+     * @codeCoverageIgnore
+     */
     private function __clone()
-=======
-    /**
-     * @codeCoverageIgnore
-     */
-    final private function __clone()
->>>>>>> 0d4a3949
     {
     }
 
