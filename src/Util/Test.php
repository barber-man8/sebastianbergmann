<?php declare(strict_types=1);
/*
 * This file is part of PHPUnit.
 *
 * (c) Sebastian Bergmann <sebastian@phpunit.de>
 *
 * For the full copyright and license information, please view the LICENSE
 * file that was distributed with this source code.
 */
namespace PHPUnit\Util;

use const PHP_OS;
use const PHP_VERSION;
use function addcslashes;
use function array_flip;
use function array_key_exists;
<<<<<<< HEAD
=======
use function array_keys;
>>>>>>> 8839d8da
use function array_merge;
use function array_unique;
use function array_unshift;
use function class_exists;
<<<<<<< HEAD
=======
use function class_implements;
use function class_parents;
>>>>>>> 8839d8da
use function count;
use function explode;
use function extension_loaded;
use function function_exists;
use function get_class;
use function ini_get;
use function interface_exists;
use function is_array;
use function is_int;
use function method_exists;
use function phpversion;
use function preg_match;
use function preg_replace;
<<<<<<< HEAD
use function sprintf;
use function strncmp;
use function strpos;
use function strtolower;
use function trim;
=======
use function range;
use function sprintf;
use function str_replace;
use function strncmp;
use function strpos;
use function trait_exists;
>>>>>>> 8839d8da
use function version_compare;
use PHPUnit\Framework\Assert;
use PHPUnit\Framework\CodeCoverageException;
use PHPUnit\Framework\ExecutionOrderDependency;
use PHPUnit\Framework\InvalidCoversTargetException;
use PHPUnit\Framework\SelfDescribing;
use PHPUnit\Framework\TestCase;
use PHPUnit\Framework\Warning;
use PHPUnit\Runner\Version;
use PHPUnit\Util\Annotation\Registry;
use ReflectionClass;
use ReflectionException;
<<<<<<< HEAD
use ReflectionMethod;
use SebastianBergmann\CodeUnit\CodeUnitCollection;
use SebastianBergmann\CodeUnit\InvalidCodeUnitException;
use SebastianBergmann\CodeUnit\Mapper;
=======
use ReflectionFunction;
use ReflectionMethod;
>>>>>>> 8839d8da
use SebastianBergmann\Environment\OperatingSystem;

/**
 * @internal This class is not covered by the backward compatibility promise for PHPUnit
 */
final class Test
{
    /**
     * @var int
     */
    public const UNKNOWN = -1;

    /**
     * @var int
     */
    public const SMALL = 0;

    /**
     * @var int
     */
    public const MEDIUM = 1;

    /**
     * @var int
     */
    public const LARGE = 2;

    /**
     * @var array
     */
    private static $hookMethods = [];

    /**
     * @throws \SebastianBergmann\RecursionContext\InvalidArgumentException
     */
    public static function describe(\PHPUnit\Framework\Test $test): array
    {
        if ($test instanceof TestCase) {
            return [get_class($test), $test->getName()];
        }

        if ($test instanceof SelfDescribing) {
            return ['', $test->toString()];
        }

        return ['', get_class($test)];
    }

    public static function describeAsString(\PHPUnit\Framework\Test $test): string
    {
        if ($test instanceof SelfDescribing) {
            return $test->toString();
        }

        return get_class($test);
    }

    /**
     * @throws CodeCoverageException
     *
     * @return array|bool
     * @psalm-param class-string $className
     */
    public static function getLinesToBeCovered(string $className, string $methodName)
    {
        $annotations = self::parseTestMethodAnnotations(
            $className,
            $methodName
        );

        if (!self::shouldCoversAnnotationBeUsed($annotations)) {
            return false;
        }

        return self::getLinesToBeCoveredOrUsed($className, $methodName, 'covers');
    }

    /**
     * Returns lines of code specified with the @uses annotation.
     *
     * @throws CodeCoverageException
     * @psalm-param class-string $className
     */
    public static function getLinesToBeUsed(string $className, string $methodName): array
    {
        return self::getLinesToBeCoveredOrUsed($className, $methodName, 'uses');
    }

    public static function requiresCodeCoverageDataCollection(TestCase $test): bool
    {
        $annotations = self::parseTestMethodAnnotations(
            get_class($test),
            $test->getName(false)
        );

        // If there is no @covers annotation but a @coversNothing annotation on
        // the test method then code coverage data does not need to be collected
        if (isset($annotations['method']['coversNothing'])) {
            return false;
        }

        // If there is at least one @covers annotation then
        // code coverage data needs to be collected
        if (isset($annotations['method']['covers'])) {
            return true;
        }

        // If there is no @covers annotation but a @coversNothing annotation
        // then code coverage data does not need to be collected
        if (isset($annotations['class']['coversNothing'])) {
            return false;
        }

        // If there is no @coversNothing annotation then
        // code coverage data may be collected
        return true;
    }

    /**
     * @throws Exception
     * @psalm-param class-string $className
     */
    public static function getRequirements(string $className, string $methodName): array
    {
        return self::mergeArraysRecursively(
            Registry::getInstance()->forClassName($className)->requirements(),
            Registry::getInstance()->forMethod($className, $methodName)->requirements()
        );
    }

    /**
     * Returns the missing requirements for a test.
     *
     * @throws Exception
     * @throws Warning
     * @psalm-param class-string $className
     */
    public static function getMissingRequirements(string $className, string $methodName): array
    {
        $required = self::getRequirements($className, $methodName);
        $missing  = [];
        $hint     = null;

        if (!empty($required['PHP'])) {
            $operator = new VersionComparisonOperator(empty($required['PHP']['operator']) ? '>=' : $required['PHP']['operator']);

            if (!version_compare(PHP_VERSION, $required['PHP']['version'], $operator->asString())) {
                $missing[] = sprintf('PHP %s %s is required.', $operator->asString(), $required['PHP']['version']);
                $hint      = 'PHP';
            }
        } elseif (!empty($required['PHP_constraint'])) {
            $version = new \PharIo\Version\Version(self::sanitizeVersionNumber(PHP_VERSION));

            if (!$required['PHP_constraint']['constraint']->complies($version)) {
                $missing[] = sprintf(
                    'PHP version does not match the required constraint %s.',
                    $required['PHP_constraint']['constraint']->asString()
                );

                $hint = 'PHP_constraint';
            }
        }

        if (!empty($required['PHPUnit'])) {
            $phpunitVersion = Version::id();

            $operator = new VersionComparisonOperator(empty($required['PHPUnit']['operator']) ? '>=' : $required['PHPUnit']['operator']);

            if (!version_compare($phpunitVersion, $required['PHPUnit']['version'], $operator->asString())) {
                $missing[] = sprintf('PHPUnit %s %s is required.', $operator->asString(), $required['PHPUnit']['version']);
                $hint      = $hint ?? 'PHPUnit';
            }
        } elseif (!empty($required['PHPUnit_constraint'])) {
            $phpunitVersion = new \PharIo\Version\Version(self::sanitizeVersionNumber(Version::id()));

            if (!$required['PHPUnit_constraint']['constraint']->complies($phpunitVersion)) {
                $missing[] = sprintf(
                    'PHPUnit version does not match the required constraint %s.',
                    $required['PHPUnit_constraint']['constraint']->asString()
                );

                $hint = $hint ?? 'PHPUnit_constraint';
            }
        }

        if (!empty($required['OSFAMILY']) && $required['OSFAMILY'] !== (new OperatingSystem)->getFamily()) {
            $missing[] = sprintf('Operating system %s is required.', $required['OSFAMILY']);
            $hint      = $hint ?? 'OSFAMILY';
        }

        if (!empty($required['OS'])) {
            $requiredOsPattern = sprintf('/%s/i', addcslashes($required['OS'], '/'));

            if (!preg_match($requiredOsPattern, PHP_OS)) {
                $missing[] = sprintf('Operating system matching %s is required.', $requiredOsPattern);
                $hint      = $hint ?? 'OS';
            }
        }

        if (!empty($required['functions'])) {
            foreach ($required['functions'] as $function) {
                $pieces = explode('::', $function);

                if (count($pieces) === 2 && class_exists($pieces[0]) && method_exists($pieces[0], $pieces[1])) {
                    continue;
                }

                if (function_exists($function)) {
                    continue;
                }

                $missing[] = sprintf('Function %s is required.', $function);
                $hint      = $hint ?? 'function_' . $function;
            }
        }

        if (!empty($required['setting'])) {
            foreach ($required['setting'] as $setting => $value) {
                if (ini_get($setting) !== $value) {
                    $missing[] = sprintf('Setting "%s" must be "%s".', $setting, $value);
                    $hint      = $hint ?? '__SETTING_' . $setting;
                }
            }
        }

        if (!empty($required['extensions'])) {
            foreach ($required['extensions'] as $extension) {
                if (isset($required['extension_versions'][$extension])) {
                    continue;
                }

                if (!extension_loaded($extension)) {
                    $missing[] = sprintf('Extension %s is required.', $extension);
                    $hint      = $hint ?? 'extension_' . $extension;
                }
            }
        }

        if (!empty($required['extension_versions'])) {
            foreach ($required['extension_versions'] as $extension => $req) {
                $actualVersion = phpversion($extension);

                $operator = new VersionComparisonOperator(empty($req['operator']) ? '>=' : $req['operator']);

                if ($actualVersion === false || !version_compare($actualVersion, $req['version'], $operator->asString())) {
                    $missing[] = sprintf('Extension %s %s %s is required.', $extension, $operator->asString(), $req['version']);
                    $hint      = $hint ?? 'extension_' . $extension;
                }
            }
        }

        if ($hint && isset($required['__OFFSET'])) {
            array_unshift($missing, '__OFFSET_FILE=' . $required['__OFFSET']['__FILE']);
            array_unshift($missing, '__OFFSET_LINE=' . ($required['__OFFSET'][$hint] ?? 1));
        }

        return $missing;
    }

    /**
     * Returns the provided data for a method.
     *
     * @throws Exception
     * @psalm-param class-string $className
     */
    public static function getProvidedData(string $className, string $methodName): ?array
    {
        return Registry::getInstance()->forMethod($className, $methodName)->getProvidedData();
    }

    /**
     * @psalm-param class-string $className
     */
    public static function parseTestMethodAnnotations(string $className, ?string $methodName = ''): array
    {
        $registry = Registry::getInstance();

        if ($methodName !== null) {
            try {
                return [
                    'method' => $registry->forMethod($className, $methodName)->symbolAnnotations(),
                    'class'  => $registry->forClassName($className)->symbolAnnotations(),
                ];
            } catch (Exception $methodNotFound) {
                // ignored
            }
        }

        return [
            'method' => null,
            'class'  => $registry->forClassName($className)->symbolAnnotations(),
        ];
    }

    /**
     * @psalm-param class-string $className
     */
    public static function getInlineAnnotations(string $className, string $methodName): array
    {
        return Registry::getInstance()->forMethod($className, $methodName)->getInlineAnnotations();
    }

    /** @psalm-param class-string $className */
    public static function getBackupSettings(string $className, string $methodName): array
    {
        return [
            'backupGlobals' => self::getBooleanAnnotationSetting(
                $className,
                $methodName,
                'backupGlobals'
            ),
            'backupStaticAttributes' => self::getBooleanAnnotationSetting(
                $className,
                $methodName,
                'backupStaticAttributes'
            ),
        ];
    }

    /**
     * @psalm-param class-string $className
     *
     * @return ExecutionOrderDependency[]
     */
    public static function getDependencies(string $className, string $methodName): array
    {
        $annotations = self::parseTestMethodAnnotations(
            $className,
            $methodName
        );

        $dependsAnnotations = $annotations['class']['depends'] ?? [];

        if (isset($annotations['method']['depends'])) {
<<<<<<< HEAD
            $dependsAnnotations = array_merge(
                $dependsAnnotations,
=======
            $dependencies = array_merge(
                $dependencies,
>>>>>>> 8839d8da
                $annotations['method']['depends']
            );
        }

<<<<<<< HEAD
        // Normalize dependency name to className::methodName
        $dependencies = [];

        foreach ($dependsAnnotations as $value) {
            $dependencies[] = ExecutionOrderDependency::createFromDependsAnnotation($className, $value);
        }

=======
>>>>>>> 8839d8da
        return array_unique($dependencies);
    }

    /** @psalm-param class-string $className */
    public static function getGroups(string $className, ?string $methodName = ''): array
    {
        $annotations = self::parseTestMethodAnnotations(
            $className,
            $methodName
        );

        $groups = [];

        if (isset($annotations['method']['author'])) {
            $groups[] = $annotations['method']['author'];
        } elseif (isset($annotations['class']['author'])) {
            $groups[] = $annotations['class']['author'];
        }

        if (isset($annotations['class']['group'])) {
            $groups[] = $annotations['class']['group'];
        }

        if (isset($annotations['method']['group'])) {
            $groups[] = $annotations['method']['group'];
        }

        if (isset($annotations['class']['ticket'])) {
            $groups[] = $annotations['class']['ticket'];
        }

        if (isset($annotations['method']['ticket'])) {
            $groups[] = $annotations['method']['ticket'];
        }

        foreach (['method', 'class'] as $element) {
            foreach (['small', 'medium', 'large'] as $size) {
                if (isset($annotations[$element][$size])) {
                    $groups[] = [$size];

                    break 2;
                }
            }
        }

<<<<<<< HEAD
        foreach (['method', 'class'] as $element) {
            if (isset($annotations[$element]['covers'])) {
                foreach ($annotations[$element]['covers'] as $coversTarget) {
                    $groups[] = ['__phpunit_covers_' . self::canonicalizeName($coversTarget)];
                }
            }

            if (isset($annotations[$element]['uses'])) {
                foreach ($annotations[$element]['uses'] as $usesTarget) {
                    $groups[] = ['__phpunit_uses_' . self::canonicalizeName($usesTarget)];
                }
            }
        }

=======
>>>>>>> 8839d8da
        return array_unique(array_merge([], ...$groups));
    }

    /** @psalm-param class-string $className */
    public static function getSize(string $className, ?string $methodName): int
    {
        $groups = array_flip(self::getGroups($className, $methodName));

        if (isset($groups['large'])) {
            return self::LARGE;
        }

        if (isset($groups['medium'])) {
            return self::MEDIUM;
        }

        if (isset($groups['small'])) {
            return self::SMALL;
        }

        return self::UNKNOWN;
    }

    /** @psalm-param class-string $className */
    public static function getProcessIsolationSettings(string $className, string $methodName): bool
    {
        $annotations = self::parseTestMethodAnnotations(
            $className,
            $methodName
        );

        return isset($annotations['class']['runTestsInSeparateProcesses']) || isset($annotations['method']['runInSeparateProcess']);
    }

    /** @psalm-param class-string $className */
    public static function getClassProcessIsolationSettings(string $className, string $methodName): bool
    {
        $annotations = self::parseTestMethodAnnotations(
            $className,
            $methodName
        );

        return isset($annotations['class']['runClassInSeparateProcess']);
    }

    /** @psalm-param class-string $className */
    public static function getPreserveGlobalStateSettings(string $className, string $methodName): ?bool
    {
        return self::getBooleanAnnotationSetting(
            $className,
            $methodName,
            'preserveGlobalState'
        );
    }

    /** @psalm-param class-string $className */
    public static function getHookMethods(string $className): array
    {
        if (!class_exists($className, false)) {
            return self::emptyHookMethodsArray();
        }

        if (!isset(self::$hookMethods[$className])) {
            self::$hookMethods[$className] = self::emptyHookMethodsArray();

            try {
                foreach ((new ReflectionClass($className))->getMethods() as $method) {
                    if ($method->getDeclaringClass()->getName() === Assert::class) {
                        continue;
                    }

                    if ($method->getDeclaringClass()->getName() === TestCase::class) {
                        continue;
                    }

                    $docBlock = Registry::getInstance()->forMethod($className, $method->getName());

                    if ($method->isStatic()) {
                        if ($docBlock->isHookToBeExecutedBeforeClass()) {
                            array_unshift(
                                self::$hookMethods[$className]['beforeClass'],
                                $method->getName()
                            );
                        }

                        if ($docBlock->isHookToBeExecutedAfterClass()) {
                            self::$hookMethods[$className]['afterClass'][] = $method->getName();
                        }
                    }

                    if ($docBlock->isToBeExecutedBeforeTest()) {
                        array_unshift(
                            self::$hookMethods[$className]['before'],
                            $method->getName()
                        );
                    }

                    if ($docBlock->isToBeExecutedAsPreCondition()) {
                        array_unshift(
                            self::$hookMethods[$className]['preCondition'],
                            $method->getName()
                        );
                    }

                    if ($docBlock->isToBeExecutedAsPostCondition()) {
                        self::$hookMethods[$className]['postCondition'][] = $method->getName();
                    }

                    if ($docBlock->isToBeExecutedAfterTest()) {
                        self::$hookMethods[$className]['after'][] = $method->getName();
                    }
                }
            } catch (ReflectionException $e) {
            }
        }

        return self::$hookMethods[$className];
    }

    public static function isTestMethod(ReflectionMethod $method): bool
    {
        if (!$method->isPublic()) {
            return false;
        }

        if (strpos($method->getName(), 'test') === 0) {
            return true;
        }

        return array_key_exists(
            'test',
            Registry::getInstance()->forMethod(
                $method->getDeclaringClass()->getName(),
                $method->getName()
            )
            ->symbolAnnotations()
        );
    }

    /**
     * @throws CodeCoverageException
     * @psalm-param class-string $className
     */
    private static function getLinesToBeCoveredOrUsed(string $className, string $methodName, string $mode): array
    {
        $annotations = self::parseTestMethodAnnotations(
            $className,
            $methodName
        );

        $classShortcut = null;

        if (!empty($annotations['class'][$mode . 'DefaultClass'])) {
            if (count($annotations['class'][$mode . 'DefaultClass']) > 1) {
                throw new CodeCoverageException(
                    sprintf(
                        'More than one @%sClass annotation in class or interface "%s".',
                        $mode,
                        $className
                    )
                );
            }

            $classShortcut = $annotations['class'][$mode . 'DefaultClass'][0];
        }

        $list = $annotations['class'][$mode] ?? [];

        if (isset($annotations['method'][$mode])) {
            $list = array_merge($list, $annotations['method'][$mode]);
        }

        $codeUnits = CodeUnitCollection::fromArray([]);
        $mapper    = new Mapper;

        foreach (array_unique($list) as $element) {
            if ($classShortcut && strncmp($element, '::', 2) === 0) {
                $element = $classShortcut . $element;
            }

            $element = preg_replace('/[\s()]+$/', '', $element);
            $element = explode(' ', $element);
            $element = $element[0];

            if ($mode === 'covers' && interface_exists($element)) {
                throw new InvalidCoversTargetException(
                    sprintf(
                        'Trying to @cover interface "%s".',
                        $element
                    )
                );
            }

            try {
                $codeUnits = $codeUnits->mergeWith($mapper->stringToCodeUnits($element));
            } catch (InvalidCodeUnitException $e) {
                throw new InvalidCoversTargetException(
                    sprintf(
                        '"@%s %s" is invalid',
                        $mode,
                        $element
                    ),
                    (int) $e->getCode(),
                    $e
                );
            }
        }

<<<<<<< HEAD
        return $mapper->codeUnitsToSourceLines($codeUnits);
=======
        return self::resolveReflectionObjectsToLines(array_merge([], ...$codeList));
>>>>>>> 8839d8da
    }

    private static function emptyHookMethodsArray(): array
    {
        return [
            'beforeClass'   => ['setUpBeforeClass'],
            'before'        => ['setUp'],
            'preCondition'  => ['assertPreConditions'],
            'postCondition' => ['assertPostConditions'],
            'after'         => ['tearDown'],
            'afterClass'    => ['tearDownAfterClass'],
        ];
    }

    /** @psalm-param class-string $className */
    private static function getBooleanAnnotationSetting(string $className, ?string $methodName, string $settingName): ?bool
    {
        $annotations = self::parseTestMethodAnnotations(
            $className,
            $methodName
        );

        if (isset($annotations['method'][$settingName])) {
            if ($annotations['method'][$settingName][0] === 'enabled') {
                return true;
            }

            if ($annotations['method'][$settingName][0] === 'disabled') {
                return false;
            }
        }

        if (isset($annotations['class'][$settingName])) {
            if ($annotations['class'][$settingName][0] === 'enabled') {
                return true;
            }

            if ($annotations['class'][$settingName][0] === 'disabled') {
                return false;
            }
        }

        return null;
    }

    /**
<<<<<<< HEAD
=======
     * @throws InvalidCoversTargetException
     */
    private static function resolveElementToReflectionObjects(string $element): array
    {
        $codeToCoverList = [];

        if (function_exists($element) && strpos($element, '\\') !== false) {
            try {
                $codeToCoverList[] = new ReflectionFunction($element);
                // @codeCoverageIgnoreStart
            } catch (ReflectionException $e) {
                throw new Exception(
                    $e->getMessage(),
                    (int) $e->getCode(),
                    $e
                );
            }
            // @codeCoverageIgnoreEnd
        } elseif (strpos($element, '::') !== false) {
            [$className, $methodName] = explode('::', $element);

            if (isset($methodName[0]) && $methodName[0] === '<') {
                $classes = [$className];

                foreach ($classes as $className) {
                    if (!class_exists($className) &&
                        !interface_exists($className) &&
                        !trait_exists($className)) {
                        throw new InvalidCoversTargetException(
                            sprintf(
                                'Trying to @cover or @use not existing class or ' .
                                'interface "%s".',
                                $className
                            )
                        );
                    }

                    try {
                        $methods = (new ReflectionClass($className))->getMethods();
                        // @codeCoverageIgnoreStart
                    } catch (ReflectionException $e) {
                        throw new Exception(
                            $e->getMessage(),
                            (int) $e->getCode(),
                            $e
                        );
                    }
                    // @codeCoverageIgnoreEnd

                    $inverse    = isset($methodName[1]) && $methodName[1] === '!';
                    $visibility = 'isPublic';

                    if (strpos($methodName, 'protected')) {
                        $visibility = 'isProtected';
                    } elseif (strpos($methodName, 'private')) {
                        $visibility = 'isPrivate';
                    }

                    foreach ($methods as $method) {
                        if ($inverse && !$method->{$visibility}()) {
                            $codeToCoverList[] = $method;
                        } elseif (!$inverse && $method->{$visibility}()) {
                            $codeToCoverList[] = $method;
                        }
                    }
                }
            } else {
                $classes = [$className];

                foreach ($classes as $className) {
                    if ($className === '' && function_exists($methodName)) {
                        try {
                            $codeToCoverList[] = new ReflectionFunction(
                                $methodName
                            );
                            // @codeCoverageIgnoreStart
                        } catch (ReflectionException $e) {
                            throw new Exception(
                                $e->getMessage(),
                                (int) $e->getCode(),
                                $e
                            );
                        }
                        // @codeCoverageIgnoreEnd
                    } else {
                        if (!((class_exists($className) || interface_exists($className) || trait_exists($className)) &&
                            method_exists($className, $methodName))) {
                            throw new InvalidCoversTargetException(
                                sprintf(
                                    'Trying to @cover or @use not existing method "%s::%s".',
                                    $className,
                                    $methodName
                                )
                            );
                        }

                        try {
                            $codeToCoverList[] = new ReflectionMethod(
                                $className,
                                $methodName
                            );
                            // @codeCoverageIgnoreStart
                        } catch (ReflectionException $e) {
                            throw new Exception(
                                $e->getMessage(),
                                (int) $e->getCode(),
                                $e
                            );
                        }
                        // @codeCoverageIgnoreEnd
                    }
                }
            }
        } else {
            $extended = false;

            if (strpos($element, '<extended>') !== false) {
                $element  = str_replace('<extended>', '', $element);
                $extended = true;
            }

            $classes = [$element];

            if ($extended) {
                $classes = array_merge(
                    $classes,
                    class_implements($element),
                    class_parents($element)
                );
            }

            foreach ($classes as $className) {
                if (!class_exists($className) &&
                    !interface_exists($className) &&
                    !trait_exists($className)) {
                    throw new InvalidCoversTargetException(
                        sprintf(
                            'Trying to @cover or @use not existing class or ' .
                            'interface "%s".',
                            $className
                        )
                    );
                }

                try {
                    $codeToCoverList[] = new ReflectionClass($className);
                    // @codeCoverageIgnoreStart
                } catch (ReflectionException $e) {
                    throw new Exception(
                        $e->getMessage(),
                        (int) $e->getCode(),
                        $e
                    );
                }
                // @codeCoverageIgnoreEnd
            }
        }

        return $codeToCoverList;
    }

    private static function resolveReflectionObjectsToLines(array $reflectors): array
    {
        $result = [];

        foreach ($reflectors as $reflector) {
            if ($reflector instanceof ReflectionClass) {
                foreach ($reflector->getTraits() as $trait) {
                    $reflectors[] = $trait;
                }
            }
        }

        foreach ($reflectors as $reflector) {
            $filename = $reflector->getFileName();

            if (!isset($result[$filename])) {
                $result[$filename] = [];
            }

            $result[$filename] = array_merge(
                $result[$filename],
                range($reflector->getStartLine(), $reflector->getEndLine())
            );
        }

        foreach ($result as $filename => $lineNumbers) {
            $result[$filename] = array_keys(array_flip($lineNumbers));
        }

        return $result;
    }

    /**
>>>>>>> 8839d8da
     * Trims any extensions from version string that follows after
     * the <major>.<minor>[.<patch>] format.
     */
    private static function sanitizeVersionNumber(string $version)
    {
        return preg_replace(
            '/^(\d+\.\d+(?:.\d+)?).*$/',
            '$1',
            $version
        );
    }

    private static function shouldCoversAnnotationBeUsed(array $annotations): bool
    {
        if (isset($annotations['method']['coversNothing'])) {
            return false;
        }

        if (isset($annotations['method']['covers'])) {
            return true;
        }

        if (isset($annotations['class']['coversNothing'])) {
            return false;
        }

        return true;
    }

    /**
     * Merge two arrays together.
     *
     * If an integer key exists in both arrays and preserveNumericKeys is false, the value
     * from the second array will be appended to the first array. If both values are arrays, they
     * are merged together, else the value of the second array overwrites the one of the first array.
     *
     * This implementation is copied from https://github.com/zendframework/zend-stdlib/blob/76b653c5e99b40eccf5966e3122c90615134ae46/src/ArrayUtils.php
     *
     * Zend Framework (http://framework.zend.com/)
     *
     * @see      http://github.com/zendframework/zf2 for the canonical source repository
     *
     * @copyright Copyright (c) 2005-2015 Zend Technologies USA Inc. (http://www.zend.com)
     * @license   http://framework.zend.com/license/new-bsd New BSD License
     */
    private static function mergeArraysRecursively(array $a, array $b): array
    {
        foreach ($b as $key => $value) {
            if (array_key_exists($key, $a)) {
                if (is_int($key)) {
                    $a[] = $value;
                } elseif (is_array($value) && is_array($a[$key])) {
                    $a[$key] = self::mergeArraysRecursively($a[$key], $value);
                } else {
                    $a[$key] = $value;
                }
            } else {
                $a[$key] = $value;
            }
        }

        return $a;
    }

    private static function canonicalizeName(string $name): string
    {
        return strtolower(trim($name, '\\'));
    }
}<|MERGE_RESOLUTION|>--- conflicted
+++ resolved
@@ -14,19 +14,10 @@
 use function addcslashes;
 use function array_flip;
 use function array_key_exists;
-<<<<<<< HEAD
-=======
-use function array_keys;
->>>>>>> 8839d8da
 use function array_merge;
 use function array_unique;
 use function array_unshift;
 use function class_exists;
-<<<<<<< HEAD
-=======
-use function class_implements;
-use function class_parents;
->>>>>>> 8839d8da
 use function count;
 use function explode;
 use function extension_loaded;
@@ -40,20 +31,11 @@
 use function phpversion;
 use function preg_match;
 use function preg_replace;
-<<<<<<< HEAD
 use function sprintf;
 use function strncmp;
 use function strpos;
 use function strtolower;
 use function trim;
-=======
-use function range;
-use function sprintf;
-use function str_replace;
-use function strncmp;
-use function strpos;
-use function trait_exists;
->>>>>>> 8839d8da
 use function version_compare;
 use PHPUnit\Framework\Assert;
 use PHPUnit\Framework\CodeCoverageException;
@@ -66,15 +48,10 @@
 use PHPUnit\Util\Annotation\Registry;
 use ReflectionClass;
 use ReflectionException;
-<<<<<<< HEAD
 use ReflectionMethod;
 use SebastianBergmann\CodeUnit\CodeUnitCollection;
 use SebastianBergmann\CodeUnit\InvalidCodeUnitException;
 use SebastianBergmann\CodeUnit\Mapper;
-=======
-use ReflectionFunction;
-use ReflectionMethod;
->>>>>>> 8839d8da
 use SebastianBergmann\Environment\OperatingSystem;
 
 /**
@@ -409,18 +386,12 @@
         $dependsAnnotations = $annotations['class']['depends'] ?? [];
 
         if (isset($annotations['method']['depends'])) {
-<<<<<<< HEAD
             $dependsAnnotations = array_merge(
                 $dependsAnnotations,
-=======
-            $dependencies = array_merge(
-                $dependencies,
->>>>>>> 8839d8da
                 $annotations['method']['depends']
             );
         }
 
-<<<<<<< HEAD
         // Normalize dependency name to className::methodName
         $dependencies = [];
 
@@ -428,8 +399,6 @@
             $dependencies[] = ExecutionOrderDependency::createFromDependsAnnotation($className, $value);
         }
 
-=======
->>>>>>> 8839d8da
         return array_unique($dependencies);
     }
 
@@ -475,7 +444,6 @@
             }
         }
 
-<<<<<<< HEAD
         foreach (['method', 'class'] as $element) {
             if (isset($annotations[$element]['covers'])) {
                 foreach ($annotations[$element]['covers'] as $coversTarget) {
@@ -490,8 +458,6 @@
             }
         }
 
-=======
->>>>>>> 8839d8da
         return array_unique(array_merge([], ...$groups));
     }
 
@@ -700,11 +666,7 @@
             }
         }
 
-<<<<<<< HEAD
         return $mapper->codeUnitsToSourceLines($codeUnits);
-=======
-        return self::resolveReflectionObjectsToLines(array_merge([], ...$codeList));
->>>>>>> 8839d8da
     }
 
     private static function emptyHookMethodsArray(): array
@@ -751,203 +713,6 @@
     }
 
     /**
-<<<<<<< HEAD
-=======
-     * @throws InvalidCoversTargetException
-     */
-    private static function resolveElementToReflectionObjects(string $element): array
-    {
-        $codeToCoverList = [];
-
-        if (function_exists($element) && strpos($element, '\\') !== false) {
-            try {
-                $codeToCoverList[] = new ReflectionFunction($element);
-                // @codeCoverageIgnoreStart
-            } catch (ReflectionException $e) {
-                throw new Exception(
-                    $e->getMessage(),
-                    (int) $e->getCode(),
-                    $e
-                );
-            }
-            // @codeCoverageIgnoreEnd
-        } elseif (strpos($element, '::') !== false) {
-            [$className, $methodName] = explode('::', $element);
-
-            if (isset($methodName[0]) && $methodName[0] === '<') {
-                $classes = [$className];
-
-                foreach ($classes as $className) {
-                    if (!class_exists($className) &&
-                        !interface_exists($className) &&
-                        !trait_exists($className)) {
-                        throw new InvalidCoversTargetException(
-                            sprintf(
-                                'Trying to @cover or @use not existing class or ' .
-                                'interface "%s".',
-                                $className
-                            )
-                        );
-                    }
-
-                    try {
-                        $methods = (new ReflectionClass($className))->getMethods();
-                        // @codeCoverageIgnoreStart
-                    } catch (ReflectionException $e) {
-                        throw new Exception(
-                            $e->getMessage(),
-                            (int) $e->getCode(),
-                            $e
-                        );
-                    }
-                    // @codeCoverageIgnoreEnd
-
-                    $inverse    = isset($methodName[1]) && $methodName[1] === '!';
-                    $visibility = 'isPublic';
-
-                    if (strpos($methodName, 'protected')) {
-                        $visibility = 'isProtected';
-                    } elseif (strpos($methodName, 'private')) {
-                        $visibility = 'isPrivate';
-                    }
-
-                    foreach ($methods as $method) {
-                        if ($inverse && !$method->{$visibility}()) {
-                            $codeToCoverList[] = $method;
-                        } elseif (!$inverse && $method->{$visibility}()) {
-                            $codeToCoverList[] = $method;
-                        }
-                    }
-                }
-            } else {
-                $classes = [$className];
-
-                foreach ($classes as $className) {
-                    if ($className === '' && function_exists($methodName)) {
-                        try {
-                            $codeToCoverList[] = new ReflectionFunction(
-                                $methodName
-                            );
-                            // @codeCoverageIgnoreStart
-                        } catch (ReflectionException $e) {
-                            throw new Exception(
-                                $e->getMessage(),
-                                (int) $e->getCode(),
-                                $e
-                            );
-                        }
-                        // @codeCoverageIgnoreEnd
-                    } else {
-                        if (!((class_exists($className) || interface_exists($className) || trait_exists($className)) &&
-                            method_exists($className, $methodName))) {
-                            throw new InvalidCoversTargetException(
-                                sprintf(
-                                    'Trying to @cover or @use not existing method "%s::%s".',
-                                    $className,
-                                    $methodName
-                                )
-                            );
-                        }
-
-                        try {
-                            $codeToCoverList[] = new ReflectionMethod(
-                                $className,
-                                $methodName
-                            );
-                            // @codeCoverageIgnoreStart
-                        } catch (ReflectionException $e) {
-                            throw new Exception(
-                                $e->getMessage(),
-                                (int) $e->getCode(),
-                                $e
-                            );
-                        }
-                        // @codeCoverageIgnoreEnd
-                    }
-                }
-            }
-        } else {
-            $extended = false;
-
-            if (strpos($element, '<extended>') !== false) {
-                $element  = str_replace('<extended>', '', $element);
-                $extended = true;
-            }
-
-            $classes = [$element];
-
-            if ($extended) {
-                $classes = array_merge(
-                    $classes,
-                    class_implements($element),
-                    class_parents($element)
-                );
-            }
-
-            foreach ($classes as $className) {
-                if (!class_exists($className) &&
-                    !interface_exists($className) &&
-                    !trait_exists($className)) {
-                    throw new InvalidCoversTargetException(
-                        sprintf(
-                            'Trying to @cover or @use not existing class or ' .
-                            'interface "%s".',
-                            $className
-                        )
-                    );
-                }
-
-                try {
-                    $codeToCoverList[] = new ReflectionClass($className);
-                    // @codeCoverageIgnoreStart
-                } catch (ReflectionException $e) {
-                    throw new Exception(
-                        $e->getMessage(),
-                        (int) $e->getCode(),
-                        $e
-                    );
-                }
-                // @codeCoverageIgnoreEnd
-            }
-        }
-
-        return $codeToCoverList;
-    }
-
-    private static function resolveReflectionObjectsToLines(array $reflectors): array
-    {
-        $result = [];
-
-        foreach ($reflectors as $reflector) {
-            if ($reflector instanceof ReflectionClass) {
-                foreach ($reflector->getTraits() as $trait) {
-                    $reflectors[] = $trait;
-                }
-            }
-        }
-
-        foreach ($reflectors as $reflector) {
-            $filename = $reflector->getFileName();
-
-            if (!isset($result[$filename])) {
-                $result[$filename] = [];
-            }
-
-            $result[$filename] = array_merge(
-                $result[$filename],
-                range($reflector->getStartLine(), $reflector->getEndLine())
-            );
-        }
-
-        foreach ($result as $filename => $lineNumbers) {
-            $result[$filename] = array_keys(array_flip($lineNumbers));
-        }
-
-        return $result;
-    }
-
-    /**
->>>>>>> 8839d8da
      * Trims any extensions from version string that follows after
      * the <major>.<minor>[.<patch>] format.
      */
