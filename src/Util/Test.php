--- conflicted
+++ resolved
@@ -560,15 +560,11 @@
 
     public static function isTestMethod(ReflectionMethod $method): bool
     {
-<<<<<<< HEAD
-        if (strpos($method->getName(), 'test') === 0) {
-=======
         if (!$method->isPublic()) {
             return false;
         }
 
-        if (\strpos($method->getName(), 'test') === 0) {
->>>>>>> 155e5b05
+        if (strpos($method->getName(), 'test') === 0) {
             return true;
         }
 
