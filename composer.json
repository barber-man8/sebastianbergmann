{
    "name": "phpunit/phpunit",
    "description": "The PHP Unit Testing framework.",
    "type": "library",
    "keywords": [
        "phpunit",
        "xunit",
        "testing"
    ],
    "homepage": "http://www.phpunit.de/",
    "license": "BSD-3-Clause",
    "authors": [
        {
            "name": "Sebastian Bergmann",
            "email": "sebastian@phpunit.de",
            "role": "lead"
        }
    ],
    "support": {
        "issues": "https://github.com/sebastianbergmann/phpunit/issues",
        "irc": "irc://irc.freenode.net/phpunit"
    },
    "require": {
        "php": ">=5.3.3",
        "phpunit/php-file-iterator": "~1.3.1",
        "phpunit/php-text-template": "~1.2",
        "phpunit/php-code-coverage": ">=2.0.0,<2.1.0",
        "phpunit/php-timer": "~1.0.2",
        "phpunit/phpunit-mock-objects": ">=2.0.0,<2.1.0",
        "symfony/yaml": "~2.0",
<<<<<<< HEAD
        "sebastian/diff": "~1.1",
        "sebastian/environment": "~1.0",
        "sebastian/exporter": "~1.0.1",
        "sebastian/version": "~1.0.3",
=======
        "ext-ctype": "*",
>>>>>>> a702318e
        "ext-dom": "*",
        "ext-json": "*",
        "ext-pcre": "*",
        "ext-reflection": "*",
        "ext-spl": "*"
    },
    "suggest": {
        "phpunit/php-invoker": "~1.1"
    },
    "bin": [
        "phpunit"
    ],
    "config": {
        "bin-dir": "bin"
    },
    "autoload": {
        "classmap": [
            "src/"
        ]
    },
    "extra": {
        "branch-alias": {
            "dev-master": "4.0.x-dev"
        }
    },
    "include-path": [
        "",
        "../../symfony/yaml/"
    ]
}<|MERGE_RESOLUTION|>--- conflicted
+++ resolved
@@ -28,14 +28,10 @@
         "phpunit/php-timer": "~1.0.2",
         "phpunit/phpunit-mock-objects": ">=2.0.0,<2.1.0",
         "symfony/yaml": "~2.0",
-<<<<<<< HEAD
         "sebastian/diff": "~1.1",
         "sebastian/environment": "~1.0",
         "sebastian/exporter": "~1.0.1",
         "sebastian/version": "~1.0.3",
-=======
-        "ext-ctype": "*",
->>>>>>> a702318e
         "ext-dom": "*",
         "ext-json": "*",
         "ext-pcre": "*",
