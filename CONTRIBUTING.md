# Contributing to PHPUnit

## Contributor Code of Conduct

Please note that this project is released with a [Contributor Code of Conduct](CODE_OF_CONDUCT.md). By participating in this project you agree to abide by its terms.

## Workflow

* Fork the project.
* Make your bug fix or feature addition.
* Add tests for it. This is important so we don't break it in a future version unintentionally.
* Send a pull request. Bonus points for topic branches.

Please make sure that you have [set up your user name and email address](http://git-scm.com/book/en/v2/Getting-Started-First-Time-Git-Setup) for use with Git. Strings such as `silly nick name <root@localhost>` look really stupid in the commit history of a project.

<<<<<<< HEAD
Pull requests for bug fixes must be based on the current stable branch whereas pull requests for new features must be based on the current alpha branch (when `5.0` is the current stable branch, then `5.1` is the current beta branch and `master` is the current alpha branch).
=======
Pull requests for bug fixes must be based on the current stable branch whereas pull requests for new features must be based on the `master` branch.
>>>>>>> d667a50e

We are trying to keep backwards compatibility breaks in PHPUnit to an absolute minimum. Please take this into account when proposing changes.

Due to time constraints, we are not always able to respond as quickly as we would like. Please do not take delays personal and feel free to remind us if you feel that we forgot to respond.

## Coding Guidelines

This project comes with a configuration file for [php-cs-fixer](https://github.com/FriendsOfPHP/PHP-CS-Fixer) (`.php_cs`) that you can use to (re)format your sourcecode for compliance with this project's coding guidelines:

```bash
$ wget http://get.sensiolabs.org/php-cs-fixer.phar

$ php php-cs-fixer.phar fix
```

## Using PHPUnit from a Git checkout

The following commands can be used to perform the initial checkout of PHPUnit:

```bash
$ git clone git://github.com/sebastianbergmann/phpunit.git

$ cd phpunit
```

Retrieve PHPUnit's dependencies using [Composer](http://getcomposer.org/):

```bash
$ wget http://getcomposer.org/composer.phar

$ php composer.phar install
```

The `phpunit` script can be used to invoke the PHPUnit test runner:

```bash
$ ./phpunit --version
```

## Reporting issues

Please use the most specific issue tracker to search for existing tickets and to open new tickets:

* [General problems](https://github.com/sebastianbergmann/phpunit/issues)
* [Code Coverage](https://github.com/sebastianbergmann/php-code-coverage/issues)
* [Stub and Mock Objects](https://github.com/sebastianbergmann/phpunit-mock-objects/issues)
* [DbUnit](https://github.com/sebastianbergmann/dbunit/issues)
* [Documentation](https://github.com/sebastianbergmann/phpunit-documentation/issues)
* [Website](https://github.com/sebastianbergmann/phpunit-website/issues)
<|MERGE_RESOLUTION|>--- conflicted
+++ resolved
@@ -13,11 +13,7 @@
 
 Please make sure that you have [set up your user name and email address](http://git-scm.com/book/en/v2/Getting-Started-First-Time-Git-Setup) for use with Git. Strings such as `silly nick name <root@localhost>` look really stupid in the commit history of a project.
 
-<<<<<<< HEAD
-Pull requests for bug fixes must be based on the current stable branch whereas pull requests for new features must be based on the current alpha branch (when `5.0` is the current stable branch, then `5.1` is the current beta branch and `master` is the current alpha branch).
-=======
 Pull requests for bug fixes must be based on the current stable branch whereas pull requests for new features must be based on the `master` branch.
->>>>>>> d667a50e
 
 We are trying to keep backwards compatibility breaks in PHPUnit to an absolute minimum. Please take this into account when proposing changes.
 
