--- conflicted
+++ resolved
@@ -4,14 +4,6 @@
   - 5.6
   - 7.0
   - 7.1
-<<<<<<< HEAD
-  - hhvm
-
-matrix:
-  allow_failures:
-    - php: hhvm
-=======
->>>>>>> 9f186fe4
 
 sudo: false
 
