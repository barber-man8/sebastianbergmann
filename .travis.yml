--- conflicted
+++ resolved
@@ -6,14 +6,9 @@
   - 5.4
   - 5.5
   - 5.6
-<<<<<<< HEAD
-  - hhvm-nightly
-  
-=======
   - hhvm
   - hhvm-nightly
 
->>>>>>> c148b23e
 matrix:
     allow_failures:
         - php: hhvm
