--- conflicted
+++ resolved
@@ -2,11 +2,8 @@
 
 php:
     - 5.4
-<<<<<<< HEAD
     - 5.5
-=======
     - hhvm
->>>>>>> aa4789d6
 
 env:
     - INSTALL_PHP_INVOKER=0
